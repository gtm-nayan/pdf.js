/* -*- Mode: Java; tab-width: 2; indent-tabs-mode: nil; c-basic-offset: 2 -*- */
/* vim: set shiftwidth=2 tabstop=2 autoindent cindent expandtab: */

'use strict';

var ERRORS = 0, WARNINGS = 1, TODOS = 5;
var verbosity = WARNINGS;

function log(msg) {
  if (console && console.log)
    console.log(msg);
  else if (print)
    print(msg);
}

function warn(msg) {
  if (verbosity >= WARNINGS)
    log('Warning: ' + msg);
}

function backtrace() {
  var stackStr;
  try {
    throw new Error();
  } catch (e) {
    stackStr = e.stack;
  }
  return stackStr.split('\n').slice(1).join('\n');
}

function error(msg) {
  log(backtrace());
  throw new Error(msg);
}

function TODO(what) {
  if (verbosity >= TODOS)
    log('TODO: ' + what);
}

function malformed(msg) {
  error('Malformed PDF: ' + msg);
}

function assert(cond, msg) {
  if (!cond)
    error(msg);
}

// In a well-formed PDF, |cond| holds.  If it doesn't, subsequent
// behavior is undefined.
function assertWellFormed(cond, msg) {
  if (!cond)
    malformed(msg);
}

function shadow(obj, prop, value) {
  try {
    Object.defineProperty(obj, prop, { value: value,
                                       enumerable: true,
                                       configurable: true,
                                       writable: false });
  } catch (e) {
    obj.__defineGetter__(prop, function shadowDefineGetter() {
      return value;
    });
  }
  return value;
}

function bytesToString(bytes) {
  var str = '';
  var length = bytes.length;
  for (var n = 0; n < length; ++n)
    str += String.fromCharCode(bytes[n]);
  return str;
}

function stringToBytes(str) {
  var length = str.length;
  var bytes = new Uint8Array(length);
  for (var n = 0; n < length; ++n)
    bytes[n] = str.charCodeAt(n) & 0xFF;
  return bytes;
}

var PDFStringTranslateTable = [
  0, 0, 0, 0, 0, 0, 0, 0, 0, 0, 0, 0, 0, 0, 0, 0, 0, 0, 0, 0, 0, 0, 0, 0,
  0x2D8, 0x2C7, 0x2C6, 0x2D9, 0x2DD, 0x2DB, 0x2DA, 0x2DC, 0, 0, 0, 0, 0, 0, 0,
  0, 0, 0, 0, 0, 0, 0, 0, 0, 0, 0, 0, 0, 0, 0, 0, 0, 0, 0, 0, 0, 0, 0, 0, 0, 0,
  0, 0, 0, 0, 0, 0, 0, 0, 0, 0, 0, 0, 0, 0, 0, 0, 0, 0, 0, 0, 0, 0, 0, 0, 0, 0,
  0, 0, 0, 0, 0, 0, 0, 0, 0, 0, 0, 0, 0, 0, 0, 0, 0, 0, 0, 0, 0, 0, 0, 0, 0, 0,
  0, 0, 0, 0, 0, 0, 0, 0, 0, 0, 0, 0x2022, 0x2020, 0x2021, 0x2026, 0x2014,
  0x2013, 0x192, 0x2044, 0x2039, 0x203A, 0x2212, 0x2030, 0x201E, 0x201C,
  0x201D, 0x2018, 0x2019, 0x201A, 0x2122, 0xFB01, 0xFB02, 0x141, 0x152, 0x160,
  0x178, 0x17D, 0x131, 0x142, 0x153, 0x161, 0x17E, 0, 0x20AC
];

function stringToPDFString(str) {
  var i, n = str.length, str2 = '';
  if (str[0] === '\xFE' && str[1] === '\xFF') {
    // UTF16BE BOM
    for (i = 2; i < n; i += 2)
      str2 += String.fromCharCode(
        (str.charCodeAt(i) << 8) | str.charCodeAt(i + 1));
  } else {
    for (i = 0; i < n; ++i) {
      var code = PDFStringTranslateTable[str.charCodeAt(i)];
      str2 += code ? String.fromCharCode(code) : str.charAt(i);
    }
  }
  return str2;
}

var Stream = (function streamStream() {
  function constructor(arrayBuffer, start, length, dict) {
    this.bytes = new Uint8Array(arrayBuffer);
    this.start = start || 0;
    this.pos = this.start;
    this.end = (start + length) || this.bytes.length;
    this.dict = dict;
  }

  // required methods for a stream. if a particular stream does not
  // implement these, an error should be thrown
  constructor.prototype = {
    get length() {
      return this.end - this.start;
    },
    getByte: function stream_getByte() {
      if (this.pos >= this.end)
        return null;
      return this.bytes[this.pos++];
    },
    // returns subarray of original buffer
    // should only be read
    getBytes: function stream_getBytes(length) {
      var bytes = this.bytes;
      var pos = this.pos;
      var strEnd = this.end;

      if (!length)
        return bytes.subarray(pos, strEnd);

      var end = pos + length;
      if (end > strEnd)
        end = strEnd;

      this.pos = end;
      return bytes.subarray(pos, end);
    },
    lookChar: function stream_lookChar() {
      if (this.pos >= this.end)
        return null;
      return String.fromCharCode(this.bytes[this.pos]);
    },
    getChar: function stream_getChar() {
      if (this.pos >= this.end)
        return null;
      return String.fromCharCode(this.bytes[this.pos++]);
    },
    skip: function stream_skip(n) {
      if (!n)
        n = 1;
      this.pos += n;
    },
    reset: function stream_reset() {
      this.pos = this.start;
    },
    moveStart: function stream_moveStart() {
      this.start = this.pos;
    },
    makeSubStream: function stream_makeSubstream(start, length, dict) {
      return new Stream(this.bytes.buffer, start, length, dict);
    }
  };

  return constructor;
})();

var StringStream = (function stringStream() {
  function constructor(str) {
    var length = str.length;
    var bytes = new Uint8Array(length);
    for (var n = 0; n < length; ++n)
      bytes[n] = str.charCodeAt(n);
    Stream.call(this, bytes);
  }

  constructor.prototype = Stream.prototype;

  return constructor;
})();

// super class for the decoding streams
var DecodeStream = (function decodeStream() {
  function constructor() {
    this.pos = 0;
    this.bufferLength = 0;
    this.eof = false;
    this.buffer = null;
  }

  constructor.prototype = {
    ensureBuffer: function decodestream_ensureBuffer(requested) {
      var buffer = this.buffer;
      var current = buffer ? buffer.byteLength : 0;
      if (requested < current)
        return buffer;
      var size = 512;
      while (size < requested)
        size <<= 1;
      var buffer2 = new Uint8Array(size);
      for (var i = 0; i < current; ++i)
        buffer2[i] = buffer[i];
      return (this.buffer = buffer2);
    },
    getByte: function decodestream_getByte() {
      var pos = this.pos;
      while (this.bufferLength <= pos) {
        if (this.eof)
          return null;
        this.readBlock();
      }
      return this.buffer[this.pos++];
    },
    getBytes: function decodestream_getBytes(length) {
      var end, pos = this.pos;

      if (length) {
        this.ensureBuffer(pos + length);
        end = pos + length;

        while (!this.eof && this.bufferLength < end)
          this.readBlock();

        var bufEnd = this.bufferLength;
        if (end > bufEnd)
          end = bufEnd;
      } else {
        while (!this.eof)
          this.readBlock();

        end = this.bufferLength;

        // checking if bufferLength is still 0 then
        // the buffer has to be initialized
        if (!end)
          this.buffer = new Uint8Array(0);
      }

      this.pos = end;
      return this.buffer.subarray(pos, end);
    },
    lookChar: function decodestream_lookChar() {
      var pos = this.pos;
      while (this.bufferLength <= pos) {
        if (this.eof)
          return null;
        this.readBlock();
      }
      return String.fromCharCode(this.buffer[this.pos]);
    },
    getChar: function decodestream_getChar() {
      var pos = this.pos;
      while (this.bufferLength <= pos) {
        if (this.eof)
          return null;
        this.readBlock();
      }
      return String.fromCharCode(this.buffer[this.pos++]);
    },
    makeSubStream: function decodestream_makeSubstream(start, length, dict) {
      var end = start + length;
      while (this.bufferLength <= end && !this.eof)
        this.readBlock();
      return new Stream(this.buffer, start, length, dict);
    },
    skip: function decodestream_skip(n) {
      if (!n)
        n = 1;
      this.pos += n;
    },
    reset: function decodestream_reset() {
      this.pos = 0;
    }
  };

  return constructor;
})();

var FakeStream = (function fakeStream() {
  function constructor(stream) {
    this.dict = stream.dict;
    DecodeStream.call(this);
  }

  constructor.prototype = Object.create(DecodeStream.prototype);
  constructor.prototype.readBlock = function fakeStreamReadBlock() {
    var bufferLength = this.bufferLength;
    bufferLength += 1024;
    var buffer = this.ensureBuffer(bufferLength);
    this.bufferLength = bufferLength;
  };

  constructor.prototype.getBytes = function fakeStreamGetBytes(length) {
    var end, pos = this.pos;

    if (length) {
      this.ensureBuffer(pos + length);
      end = pos + length;

      while (!this.eof && this.bufferLength < end)
        this.readBlock();

      var bufEnd = this.bufferLength;
      if (end > bufEnd)
        end = bufEnd;
    } else {
      this.eof = true;
      end = this.bufferLength;
    }

    this.pos = end;
    return this.buffer.subarray(pos, end);
  };

  return constructor;
})();

var StreamsSequenceStream = (function streamSequenceStream() {
  function constructor(streams) {
    this.streams = streams;
    DecodeStream.call(this);
  }

  constructor.prototype = Object.create(DecodeStream.prototype);

  constructor.prototype.readBlock = function streamSequenceStreamReadBlock() {
    var streams = this.streams;
    if (streams.length == 0) {
      this.eof = true;
      return;
    }
    var stream = streams.shift();
    var chunk = stream.getBytes();
    var bufferLength = this.bufferLength;
    var newLength = bufferLength + chunk.length;
    var buffer = this.ensureBuffer(newLength);
    buffer.set(chunk, bufferLength);
    this.bufferLength = newLength;
  };

  return constructor;
})();

var FlateStream = (function flateStream() {
  var codeLenCodeMap = new Uint32Array([
    16, 17, 18, 0, 8, 7, 9, 6, 10, 5, 11, 4, 12, 3, 13, 2, 14, 1, 15
  ]);

  var lengthDecode = new Uint32Array([
    0x00003, 0x00004, 0x00005, 0x00006, 0x00007, 0x00008, 0x00009, 0x0000a,
    0x1000b, 0x1000d, 0x1000f, 0x10011, 0x20013, 0x20017, 0x2001b, 0x2001f,
    0x30023, 0x3002b, 0x30033, 0x3003b, 0x40043, 0x40053, 0x40063, 0x40073,
    0x50083, 0x500a3, 0x500c3, 0x500e3, 0x00102, 0x00102, 0x00102
  ]);

  var distDecode = new Uint32Array([
    0x00001, 0x00002, 0x00003, 0x00004, 0x10005, 0x10007, 0x20009, 0x2000d,
    0x30011, 0x30019, 0x40021, 0x40031, 0x50041, 0x50061, 0x60081, 0x600c1,
    0x70101, 0x70181, 0x80201, 0x80301, 0x90401, 0x90601, 0xa0801, 0xa0c01,
    0xb1001, 0xb1801, 0xc2001, 0xc3001, 0xd4001, 0xd6001
  ]);

  var fixedLitCodeTab = [new Uint32Array([
    0x70100, 0x80050, 0x80010, 0x80118, 0x70110, 0x80070, 0x80030, 0x900c0,
    0x70108, 0x80060, 0x80020, 0x900a0, 0x80000, 0x80080, 0x80040, 0x900e0,
    0x70104, 0x80058, 0x80018, 0x90090, 0x70114, 0x80078, 0x80038, 0x900d0,
    0x7010c, 0x80068, 0x80028, 0x900b0, 0x80008, 0x80088, 0x80048, 0x900f0,
    0x70102, 0x80054, 0x80014, 0x8011c, 0x70112, 0x80074, 0x80034, 0x900c8,
    0x7010a, 0x80064, 0x80024, 0x900a8, 0x80004, 0x80084, 0x80044, 0x900e8,
    0x70106, 0x8005c, 0x8001c, 0x90098, 0x70116, 0x8007c, 0x8003c, 0x900d8,
    0x7010e, 0x8006c, 0x8002c, 0x900b8, 0x8000c, 0x8008c, 0x8004c, 0x900f8,
    0x70101, 0x80052, 0x80012, 0x8011a, 0x70111, 0x80072, 0x80032, 0x900c4,
    0x70109, 0x80062, 0x80022, 0x900a4, 0x80002, 0x80082, 0x80042, 0x900e4,
    0x70105, 0x8005a, 0x8001a, 0x90094, 0x70115, 0x8007a, 0x8003a, 0x900d4,
    0x7010d, 0x8006a, 0x8002a, 0x900b4, 0x8000a, 0x8008a, 0x8004a, 0x900f4,
    0x70103, 0x80056, 0x80016, 0x8011e, 0x70113, 0x80076, 0x80036, 0x900cc,
    0x7010b, 0x80066, 0x80026, 0x900ac, 0x80006, 0x80086, 0x80046, 0x900ec,
    0x70107, 0x8005e, 0x8001e, 0x9009c, 0x70117, 0x8007e, 0x8003e, 0x900dc,
    0x7010f, 0x8006e, 0x8002e, 0x900bc, 0x8000e, 0x8008e, 0x8004e, 0x900fc,
    0x70100, 0x80051, 0x80011, 0x80119, 0x70110, 0x80071, 0x80031, 0x900c2,
    0x70108, 0x80061, 0x80021, 0x900a2, 0x80001, 0x80081, 0x80041, 0x900e2,
    0x70104, 0x80059, 0x80019, 0x90092, 0x70114, 0x80079, 0x80039, 0x900d2,
    0x7010c, 0x80069, 0x80029, 0x900b2, 0x80009, 0x80089, 0x80049, 0x900f2,
    0x70102, 0x80055, 0x80015, 0x8011d, 0x70112, 0x80075, 0x80035, 0x900ca,
    0x7010a, 0x80065, 0x80025, 0x900aa, 0x80005, 0x80085, 0x80045, 0x900ea,
    0x70106, 0x8005d, 0x8001d, 0x9009a, 0x70116, 0x8007d, 0x8003d, 0x900da,
    0x7010e, 0x8006d, 0x8002d, 0x900ba, 0x8000d, 0x8008d, 0x8004d, 0x900fa,
    0x70101, 0x80053, 0x80013, 0x8011b, 0x70111, 0x80073, 0x80033, 0x900c6,
    0x70109, 0x80063, 0x80023, 0x900a6, 0x80003, 0x80083, 0x80043, 0x900e6,
    0x70105, 0x8005b, 0x8001b, 0x90096, 0x70115, 0x8007b, 0x8003b, 0x900d6,
    0x7010d, 0x8006b, 0x8002b, 0x900b6, 0x8000b, 0x8008b, 0x8004b, 0x900f6,
    0x70103, 0x80057, 0x80017, 0x8011f, 0x70113, 0x80077, 0x80037, 0x900ce,
    0x7010b, 0x80067, 0x80027, 0x900ae, 0x80007, 0x80087, 0x80047, 0x900ee,
    0x70107, 0x8005f, 0x8001f, 0x9009e, 0x70117, 0x8007f, 0x8003f, 0x900de,
    0x7010f, 0x8006f, 0x8002f, 0x900be, 0x8000f, 0x8008f, 0x8004f, 0x900fe,
    0x70100, 0x80050, 0x80010, 0x80118, 0x70110, 0x80070, 0x80030, 0x900c1,
    0x70108, 0x80060, 0x80020, 0x900a1, 0x80000, 0x80080, 0x80040, 0x900e1,
    0x70104, 0x80058, 0x80018, 0x90091, 0x70114, 0x80078, 0x80038, 0x900d1,
    0x7010c, 0x80068, 0x80028, 0x900b1, 0x80008, 0x80088, 0x80048, 0x900f1,
    0x70102, 0x80054, 0x80014, 0x8011c, 0x70112, 0x80074, 0x80034, 0x900c9,
    0x7010a, 0x80064, 0x80024, 0x900a9, 0x80004, 0x80084, 0x80044, 0x900e9,
    0x70106, 0x8005c, 0x8001c, 0x90099, 0x70116, 0x8007c, 0x8003c, 0x900d9,
    0x7010e, 0x8006c, 0x8002c, 0x900b9, 0x8000c, 0x8008c, 0x8004c, 0x900f9,
    0x70101, 0x80052, 0x80012, 0x8011a, 0x70111, 0x80072, 0x80032, 0x900c5,
    0x70109, 0x80062, 0x80022, 0x900a5, 0x80002, 0x80082, 0x80042, 0x900e5,
    0x70105, 0x8005a, 0x8001a, 0x90095, 0x70115, 0x8007a, 0x8003a, 0x900d5,
    0x7010d, 0x8006a, 0x8002a, 0x900b5, 0x8000a, 0x8008a, 0x8004a, 0x900f5,
    0x70103, 0x80056, 0x80016, 0x8011e, 0x70113, 0x80076, 0x80036, 0x900cd,
    0x7010b, 0x80066, 0x80026, 0x900ad, 0x80006, 0x80086, 0x80046, 0x900ed,
    0x70107, 0x8005e, 0x8001e, 0x9009d, 0x70117, 0x8007e, 0x8003e, 0x900dd,
    0x7010f, 0x8006e, 0x8002e, 0x900bd, 0x8000e, 0x8008e, 0x8004e, 0x900fd,
    0x70100, 0x80051, 0x80011, 0x80119, 0x70110, 0x80071, 0x80031, 0x900c3,
    0x70108, 0x80061, 0x80021, 0x900a3, 0x80001, 0x80081, 0x80041, 0x900e3,
    0x70104, 0x80059, 0x80019, 0x90093, 0x70114, 0x80079, 0x80039, 0x900d3,
    0x7010c, 0x80069, 0x80029, 0x900b3, 0x80009, 0x80089, 0x80049, 0x900f3,
    0x70102, 0x80055, 0x80015, 0x8011d, 0x70112, 0x80075, 0x80035, 0x900cb,
    0x7010a, 0x80065, 0x80025, 0x900ab, 0x80005, 0x80085, 0x80045, 0x900eb,
    0x70106, 0x8005d, 0x8001d, 0x9009b, 0x70116, 0x8007d, 0x8003d, 0x900db,
    0x7010e, 0x8006d, 0x8002d, 0x900bb, 0x8000d, 0x8008d, 0x8004d, 0x900fb,
    0x70101, 0x80053, 0x80013, 0x8011b, 0x70111, 0x80073, 0x80033, 0x900c7,
    0x70109, 0x80063, 0x80023, 0x900a7, 0x80003, 0x80083, 0x80043, 0x900e7,
    0x70105, 0x8005b, 0x8001b, 0x90097, 0x70115, 0x8007b, 0x8003b, 0x900d7,
    0x7010d, 0x8006b, 0x8002b, 0x900b7, 0x8000b, 0x8008b, 0x8004b, 0x900f7,
    0x70103, 0x80057, 0x80017, 0x8011f, 0x70113, 0x80077, 0x80037, 0x900cf,
    0x7010b, 0x80067, 0x80027, 0x900af, 0x80007, 0x80087, 0x80047, 0x900ef,
    0x70107, 0x8005f, 0x8001f, 0x9009f, 0x70117, 0x8007f, 0x8003f, 0x900df,
    0x7010f, 0x8006f, 0x8002f, 0x900bf, 0x8000f, 0x8008f, 0x8004f, 0x900ff
  ]), 9];

  var fixedDistCodeTab = [new Uint32Array([
    0x50000, 0x50010, 0x50008, 0x50018, 0x50004, 0x50014, 0x5000c, 0x5001c,
    0x50002, 0x50012, 0x5000a, 0x5001a, 0x50006, 0x50016, 0x5000e, 0x00000,
    0x50001, 0x50011, 0x50009, 0x50019, 0x50005, 0x50015, 0x5000d, 0x5001d,
    0x50003, 0x50013, 0x5000b, 0x5001b, 0x50007, 0x50017, 0x5000f, 0x00000
  ]), 5];

  function constructor(stream) {
    var bytes = stream.getBytes();
    var bytesPos = 0;

    this.dict = stream.dict;
    var cmf = bytes[bytesPos++];
    var flg = bytes[bytesPos++];
    if (cmf == -1 || flg == -1)
      error('Invalid header in flate stream: ' + cmf + ', ' + flg);
    if ((cmf & 0x0f) != 0x08)
      error('Unknown compression method in flate stream: ' + cmf + ', ' + flg);
    if ((((cmf << 8) + flg) % 31) != 0)
      error('Bad FCHECK in flate stream: ' + cmf + ', ' + flg);
    if (flg & 0x20)
      error('FDICT bit set in flate stream: ' + cmf + ', ' + flg);

    this.bytes = bytes;
    this.bytesPos = bytesPos;

    this.codeSize = 0;
    this.codeBuf = 0;

    DecodeStream.call(this);
  }

  constructor.prototype = Object.create(DecodeStream.prototype);

  constructor.prototype.getBits = function flateStreamGetBits(bits) {
    var codeSize = this.codeSize;
    var codeBuf = this.codeBuf;
    var bytes = this.bytes;
    var bytesPos = this.bytesPos;

    var b;
    while (codeSize < bits) {
      if (typeof (b = bytes[bytesPos++]) == 'undefined')
        error('Bad encoding in flate stream');
      codeBuf |= b << codeSize;
      codeSize += 8;
    }
    b = codeBuf & ((1 << bits) - 1);
    this.codeBuf = codeBuf >> bits;
    this.codeSize = codeSize -= bits;
    this.bytesPos = bytesPos;
    return b;
  };

  constructor.prototype.getCode = function flateStreamGetCode(table) {
    var codes = table[0];
    var maxLen = table[1];
    var codeSize = this.codeSize;
    var codeBuf = this.codeBuf;
    var bytes = this.bytes;
    var bytesPos = this.bytesPos;

    while (codeSize < maxLen) {
      var b;
      if (typeof (b = bytes[bytesPos++]) == 'undefined')
        error('Bad encoding in flate stream');
      codeBuf |= (b << codeSize);
      codeSize += 8;
    }
    var code = codes[codeBuf & ((1 << maxLen) - 1)];
    var codeLen = code >> 16;
    var codeVal = code & 0xffff;
    if (codeSize == 0 || codeSize < codeLen || codeLen == 0)
      error('Bad encoding in flate stream');
    this.codeBuf = (codeBuf >> codeLen);
    this.codeSize = (codeSize - codeLen);
    this.bytesPos = bytesPos;
    return codeVal;
  };

  constructor.prototype.generateHuffmanTable =
    function flateStreamGenerateHuffmanTable(lengths) {
    var n = lengths.length;

    // find max code length
    var maxLen = 0;
    for (var i = 0; i < n; ++i) {
      if (lengths[i] > maxLen)
        maxLen = lengths[i];
    }

    // build the table
    var size = 1 << maxLen;
    var codes = new Uint32Array(size);
    for (var len = 1, code = 0, skip = 2;
         len <= maxLen;
         ++len, code <<= 1, skip <<= 1) {
      for (var val = 0; val < n; ++val) {
        if (lengths[val] == len) {
          // bit-reverse the code
          var code2 = 0;
          var t = code;
          for (var i = 0; i < len; ++i) {
            code2 = (code2 << 1) | (t & 1);
            t >>= 1;
          }

          // fill the table entries
          for (var i = code2; i < size; i += skip)
            codes[i] = (len << 16) | val;

          ++code;
        }
      }
    }

    return [codes, maxLen];
  };

  constructor.prototype.readBlock = function flateStreamReadBlock() {
    // read block header
    var hdr = this.getBits(3);
    if (hdr & 1)
      this.eof = true;
    hdr >>= 1;

    if (hdr == 0) { // uncompressed block
      var bytes = this.bytes;
      var bytesPos = this.bytesPos;
      var b;

      if (typeof (b = bytes[bytesPos++]) == 'undefined')
        error('Bad block header in flate stream');
      var blockLen = b;
      if (typeof (b = bytes[bytesPos++]) == 'undefined')
        error('Bad block header in flate stream');
      blockLen |= (b << 8);
      if (typeof (b = bytes[bytesPos++]) == 'undefined')
        error('Bad block header in flate stream');
      var check = b;
      if (typeof (b = bytes[bytesPos++]) == 'undefined')
        error('Bad block header in flate stream');
      check |= (b << 8);
      if (check != (~blockLen & 0xffff))
        error('Bad uncompressed block length in flate stream');

      this.codeBuf = 0;
      this.codeSize = 0;

      var bufferLength = this.bufferLength;
      var buffer = this.ensureBuffer(bufferLength + blockLen);
      var end = bufferLength + blockLen;
      this.bufferLength = end;
      for (var n = bufferLength; n < end; ++n) {
        if (typeof (b = bytes[bytesPos++]) == 'undefined') {
          this.eof = true;
          break;
        }
        buffer[n] = b;
      }
      this.bytesPos = bytesPos;
      return;
    }

    var litCodeTable;
    var distCodeTable;
    if (hdr == 1) { // compressed block, fixed codes
      litCodeTable = fixedLitCodeTab;
      distCodeTable = fixedDistCodeTab;
    } else if (hdr == 2) { // compressed block, dynamic codes
      var numLitCodes = this.getBits(5) + 257;
      var numDistCodes = this.getBits(5) + 1;
      var numCodeLenCodes = this.getBits(4) + 4;

      // build the code lengths code table
      var codeLenCodeLengths = new Uint8Array(codeLenCodeMap.length);

      for (var i = 0; i < numCodeLenCodes; ++i)
        codeLenCodeLengths[codeLenCodeMap[i]] = this.getBits(3);
      var codeLenCodeTab = this.generateHuffmanTable(codeLenCodeLengths);

      // build the literal and distance code tables
      var len = 0;
      var i = 0;
      var codes = numLitCodes + numDistCodes;
      var codeLengths = new Uint8Array(codes);
      while (i < codes) {
        var code = this.getCode(codeLenCodeTab);
        if (code == 16) {
          var bitsLength = 2, bitsOffset = 3, what = len;
        } else if (code == 17) {
          var bitsLength = 3, bitsOffset = 3, what = (len = 0);
        } else if (code == 18) {
          var bitsLength = 7, bitsOffset = 11, what = (len = 0);
        } else {
          codeLengths[i++] = len = code;
          continue;
        }

        var repeatLength = this.getBits(bitsLength) + bitsOffset;
        while (repeatLength-- > 0)
          codeLengths[i++] = what;
      }

      litCodeTable =
        this.generateHuffmanTable(codeLengths.subarray(0, numLitCodes));
      distCodeTable =
        this.generateHuffmanTable(codeLengths.subarray(numLitCodes, codes));
    } else {
      error('Unknown block type in flate stream');
    }

    var buffer = this.buffer;
    var limit = buffer ? buffer.length : 0;
    var pos = this.bufferLength;
    while (true) {
      var code1 = this.getCode(litCodeTable);
      if (code1 < 256) {
        if (pos + 1 >= limit) {
          buffer = this.ensureBuffer(pos + 1);
          limit = buffer.length;
        }
        buffer[pos++] = code1;
        continue;
      }
      if (code1 == 256) {
        this.bufferLength = pos;
        return;
      }
      code1 -= 257;
      code1 = lengthDecode[code1];
      var code2 = code1 >> 16;
      if (code2 > 0)
        code2 = this.getBits(code2);
      var len = (code1 & 0xffff) + code2;
      code1 = this.getCode(distCodeTable);
      code1 = distDecode[code1];
      code2 = code1 >> 16;
      if (code2 > 0)
        code2 = this.getBits(code2);
      var dist = (code1 & 0xffff) + code2;
      if (pos + len >= limit) {
        buffer = this.ensureBuffer(pos + len);
        limit = buffer.length;
      }
      for (var k = 0; k < len; ++k, ++pos)
        buffer[pos] = buffer[pos - dist];
    }
  };

  return constructor;
})();

var PredictorStream = (function predictorStream() {
  function constructor(stream, params) {
    var predictor = this.predictor = params.get('Predictor') || 1;

    if (predictor <= 1)
      return stream; // no prediction
    if (predictor !== 2 && (predictor < 10 || predictor > 15))
      error('Unsupported predictor: ' + predictor);

    if (predictor === 2)
      this.readBlock = this.readBlockTiff;
    else
      this.readBlock = this.readBlockPng;

    this.stream = stream;
    this.dict = stream.dict;

    var colors = this.colors = params.get('Colors') || 1;
    var bits = this.bits = params.get('BitsPerComponent') || 8;
    var columns = this.columns = params.get('Columns') || 1;

    this.pixBytes = (colors * bits + 7) >> 3;
    // add an extra pixByte to represent the pixel left of column 0
    this.rowBytes = (columns * colors * bits + 7) >> 3;

    DecodeStream.call(this);
    return this;
  }

  constructor.prototype = Object.create(DecodeStream.prototype);

  constructor.prototype.readBlockTiff =
    function predictorStreamReadBlockTiff() {
    var rowBytes = this.rowBytes;

    var bufferLength = this.bufferLength;
    var buffer = this.ensureBuffer(bufferLength + rowBytes);
    var currentRow = buffer.subarray(bufferLength, bufferLength + rowBytes);

    var bits = this.bits;
    var colors = this.colors;

    var rawBytes = this.stream.getBytes(rowBytes);

    var inbuf = 0, outbuf = 0;
    var inbits = 0, outbits = 0;

    if (bits === 1) {
      for (var i = 0; i < rowBytes; ++i) {
        var c = rawBytes[i];
        inbuf = (inbuf << 8) | c;
        // bitwise addition is exclusive or
        // first shift inbuf and then add
        currentRow[i] = (c ^ (inbuf >> colors)) & 0xFF;
        // truncate inbuf (assumes colors < 16)
        inbuf &= 0xFFFF;
      }
    } else if (bits === 8) {
      for (var i = 0; i < colors; ++i)
        currentRow[i] = rawBytes[i];
      for (; i < rowBytes; ++i)
        currentRow[i] = currentRow[i - colors] + rawBytes[i];
    } else {
      var compArray = new Uint8Array(colors + 1);
      var bitMask = (1 << bits) - 1;
      var j = 0, k = 0;
      var columns = this.columns;
      for (var i = 0; i < columns; ++i) {
        for (var kk = 0; kk < colors; ++kk) {
          if (inbits < bits) {
            inbuf = (inbuf << 8) | (rawBytes[j++] & 0xFF);
            inbits += 8;
          }
          compArray[kk] = (compArray[kk] +
                           (inbuf >> (inbits - bits))) & bitMask;
          inbits -= bits;
          outbuf = (outbuf << bits) | compArray[kk];
          outbits += bits;
          if (outbits >= 8) {
            currentRow[k++] = (outbuf >> (outbits - 8)) & 0xFF;
            outbits -= 8;
          }
        }
      }
      if (outbits > 0) {
        currentRow[k++] = (outbuf << (8 - outbits)) +
        (inbuf & ((1 << (8 - outbits)) - 1));
      }
    }
    this.bufferLength += rowBytes;
  };

  constructor.prototype.readBlockPng = function predictorStreamReadBlockPng() {
    var rowBytes = this.rowBytes;
    var pixBytes = this.pixBytes;

    var predictor = this.stream.getByte();
    var rawBytes = this.stream.getBytes(rowBytes);

    var bufferLength = this.bufferLength;
    var buffer = this.ensureBuffer(bufferLength + rowBytes);

    var currentRow = buffer.subarray(bufferLength, bufferLength + rowBytes);
    var prevRow = buffer.subarray(bufferLength - rowBytes, bufferLength);
    if (prevRow.length == 0)
      prevRow = currentRow;

    switch (predictor) {
      case 0:
        break;
      case 1:
        for (var i = 0; i < pixBytes; ++i)
          currentRow[i] = rawBytes[i];
        for (; i < rowBytes; ++i)
          currentRow[i] = (currentRow[i - pixBytes] + rawBytes[i]) & 0xFF;
        break;
      case 2:
        for (var i = 0; i < rowBytes; ++i)
          currentRow[i] = (prevRow[i] + rawBytes[i]) & 0xFF;
        break;
      case 3:
        for (var i = 0; i < pixBytes; ++i)
          currentRow[i] = (prevRow[i] >> 1) + rawBytes[i];
        for (; i < rowBytes; ++i) {
          currentRow[i] = (((prevRow[i] + currentRow[i - pixBytes]) >> 1) +
                           rawBytes[i]) & 0xFF;
        }
        break;
      case 4:
        // we need to save the up left pixels values. the simplest way
        // is to create a new buffer
        for (var i = 0; i < pixBytes; ++i)
          currentRow[i] = rawBytes[i];
        for (; i < rowBytes; ++i) {
          var up = prevRow[i];
          var upLeft = prevRow[i - pixBytes];
          var left = currentRow[i - pixBytes];
          var p = left + up - upLeft;

          var pa = p - left;
          if (pa < 0)
            pa = -pa;
          var pb = p - up;
          if (pb < 0)
            pb = -pb;
          var pc = p - upLeft;
          if (pc < 0)
            pc = -pc;

          var c = rawBytes[i];
          if (pa <= pb && pa <= pc)
            currentRow[i] = left + c;
          else if (pb <= pc)
            currentRow[i] = up + c;
          else
            currentRow[i] = upLeft + c;
        }
        break;
      default:
        error('Unsupported predictor: ' + predictor);
    }
    this.bufferLength += rowBytes;
  };

  return constructor;
})();

// A JpegStream can't be read directly. We use the platform to render
// the underlying JPEG data for us.
var JpegStream = (function jpegStream() {
  function isYcckImage(bytes) {
    var maxBytesScanned = Math.max(bytes.length - 16, 1024);
    // Looking for APP14, 'Adobe' and transform = 2
    for (var i = 0; i < maxBytesScanned; ++i) {
      if (bytes[i] == 0xFF && bytes[i + 1] == 0xEE &&
          bytes[i + 2] == 0x00 && bytes[i + 3] == 0x0E &&
          bytes[i + 4] == 0x41 && bytes[i + 5] == 0x64 &&
          bytes[i + 6] == 0x6F && bytes[i + 7] == 0x62 &&
          bytes[i + 8] == 0x65 && bytes[i + 9] == 0x00)
          return bytes[i + 15] == 0x02;
      // scanning until frame tag
      if (bytes[i] == 0xFF && bytes[i + 1] == 0xC0)
        break;
    }
    return false;
  }

  function fixYcckImage(bytes) {
    // Inserting 'EMBED' marker after JPEG signature
    var embedMarker = new Uint8Array([0xFF, 0xEC, 0, 8, 0x45, 0x4D, 0x42, 0x45,
                                      0x44, 0]);
    var newBytes = new Uint8Array(bytes.length + embedMarker.length);
    newBytes.set(bytes, embedMarker.length);
    // copy JPEG header
    newBytes[0] = bytes[0];
    newBytes[1] = bytes[1];
    newBytes.set(embedMarker, 2);
    return newBytes;
  }

  function constructor(bytes, dict) {
    // TODO: per poppler, some images may have "junk" before that
    // need to be removed
    this.dict = dict;

    if (isYcckImage(bytes))
      bytes = fixYcckImage(bytes);

    // create DOM image
    var img = new Image();
    img.onload = (function jpegStreamOnload() {
      this.loaded = true;
      if (this.onLoad)
        this.onLoad();
    }).bind(this);
    img.src = 'data:image/jpeg;base64,' + window.btoa(bytesToString(bytes));
    this.domImage = img;
  }

  constructor.prototype = {
    getImage: function jpegStreamGetImage() {
      return this.domImage;
    },
    getChar: function jpegStreamGetChar() {
      error('internal error: getChar is not valid on JpegStream');
    }
  };

  return constructor;
})();

// Simple object to track the loading images
// Initialy for every that is in loading call imageLoading()
// and, when images onload is fired, call imageLoaded()
// When all images are loaded, the onLoad event is fired.
var ImagesLoader = (function imagesLoader() {
  function constructor() {
    this.loading = 0;
  }

  constructor.prototype = {
    imageLoading: function imagesLoaderImageLoading() {
      ++this.loading;
    },

    imageLoaded: function imagesLoaderImageLoaded() {
      if (--this.loading == 0 && this.onLoad) {
        this.onLoad();
        delete this.onLoad;
      }
    },

    bind: function imagesLoaderBind(jpegStream) {
      if (jpegStream.loaded)
        return;
      this.imageLoading();
      jpegStream.onLoad = this.imageLoaded.bind(this);
    },

    notifyOnLoad: function imagesLoaderNotifyOnLoad(callback) {
      if (this.loading == 0)
        callback();
      this.onLoad = callback;
    }
  };

  return constructor;
})();

var DecryptStream = (function decryptStream() {
  function constructor(str, decrypt) {
    this.str = str;
    this.dict = str.dict;
    this.decrypt = decrypt;

    DecodeStream.call(this);
  }

  var chunkSize = 512;

  constructor.prototype = Object.create(DecodeStream.prototype);

  constructor.prototype.readBlock = function decryptStreamReadBlock() {
    var chunk = this.str.getBytes(chunkSize);
    if (!chunk || chunk.length == 0) {
      this.eof = true;
      return;
    }
    var decrypt = this.decrypt;
    chunk = decrypt(chunk);

    var bufferLength = this.bufferLength;
    var i, n = chunk.length;
    var buffer = this.ensureBuffer(bufferLength + n);
    for (i = 0; i < n; i++)
      buffer[bufferLength++] = chunk[i];
    this.bufferLength = bufferLength;
  };

  return constructor;
})();

var Ascii85Stream = (function ascii85Stream() {
  function constructor(str) {
    this.str = str;
    this.dict = str.dict;
    this.input = new Uint8Array(5);

    DecodeStream.call(this);
  }

  constructor.prototype = Object.create(DecodeStream.prototype);

  constructor.prototype.readBlock = function ascii85StreamReadBlock() {
    var tildaCode = '~'.charCodeAt(0);
    var zCode = 'z'.charCodeAt(0);
    var str = this.str;

    var c = str.getByte();
    while (Lexer.isSpace(String.fromCharCode(c)))
      c = str.getByte();

    if (!c || c === tildaCode) {
      this.eof = true;
      return;
    }

    var bufferLength = this.bufferLength, buffer;

    // special code for z
    if (c == zCode) {
      buffer = this.ensureBuffer(bufferLength + 4);
      for (var i = 0; i < 4; ++i)
        buffer[bufferLength + i] = 0;
      this.bufferLength += 4;
    } else {
      var input = this.input;
      input[0] = c;
      for (var i = 1; i < 5; ++i) {
        c = str.getByte();
        while (Lexer.isSpace(String.fromCharCode(c)))
          c = str.getByte();

        input[i] = c;

        if (!c || c == tildaCode)
          break;
      }
      buffer = this.ensureBuffer(bufferLength + i - 1);
      this.bufferLength += i - 1;

      // partial ending;
      if (i < 5) {
        for (; i < 5; ++i)
          input[i] = 0x21 + 84;
        this.eof = true;
      }
      var t = 0;
      for (var i = 0; i < 5; ++i)
        t = t * 85 + (input[i] - 0x21);

      for (var i = 3; i >= 0; --i) {
        buffer[bufferLength + i] = t & 0xFF;
        t >>= 8;
      }
    }
  };

  return constructor;
})();

var AsciiHexStream = (function asciiHexStream() {
  function constructor(str) {
    this.str = str;
    this.dict = str.dict;

    DecodeStream.call(this);
  }

  var hexvalueMap = {
      9: -1, // \t
      32: -1, // space
      48: 0,
      49: 1,
      50: 2,
      51: 3,
      52: 4,
      53: 5,
      54: 6,
      55: 7,
      56: 8,
      57: 9,
      65: 10,
      66: 11,
      67: 12,
      68: 13,
      69: 14,
      70: 15,
      97: 10,
      98: 11,
      99: 12,
      100: 13,
      101: 14,
      102: 15
  };

  constructor.prototype = Object.create(DecodeStream.prototype);

  constructor.prototype.readBlock = function asciiHexStreamReadBlock() {
    var gtCode = '>'.charCodeAt(0), bytes = this.str.getBytes(), c, n,
        decodeLength, buffer, bufferLength, i, length;

    decodeLength = (bytes.length + 1) >> 1;
    buffer = this.ensureBuffer(this.bufferLength + decodeLength);
    bufferLength = this.bufferLength;

    for (i = 0, length = bytes.length; i < length; i++) {
      c = hexvalueMap[bytes[i]];
      while (c == -1 && (i + 1) < length) {
        c = hexvalueMap[bytes[++i]];
      }

      if ((i + 1) < length && (bytes[i + 1] !== gtCode)) {
        n = hexvalueMap[bytes[++i]];
        buffer[bufferLength++] = c * 16 + n;
      } else {
        // EOD marker at an odd number, behave as if a 0 followed the last
        // digit.
        if (bytes[i] !== gtCode) {
          buffer[bufferLength++] = c * 16;
        }
      }
    }

    this.bufferLength = bufferLength;
    this.eof = true;
  };

  return constructor;
})();

var CCITTFaxStream = (function cCITTFaxStream() {

  var ccittEOL = -2;
  var twoDimPass = 0;
  var twoDimHoriz = 1;
  var twoDimVert0 = 2;
  var twoDimVertR1 = 3;
  var twoDimVertL1 = 4;
  var twoDimVertR2 = 5;
  var twoDimVertL2 = 6;
  var twoDimVertR3 = 7;
  var twoDimVertL3 = 8;

  var twoDimTable = [
    [-1, -1], [-1, -1],               // 000000x
    [7, twoDimVertL3],                // 0000010
    [7, twoDimVertR3],                // 0000011
    [6, twoDimVertL2], [6, twoDimVertL2], // 000010x
    [6, twoDimVertR2], [6, twoDimVertR2], // 000011x
    [4, twoDimPass], [4, twoDimPass],     // 0001xxx
    [4, twoDimPass], [4, twoDimPass],
    [4, twoDimPass], [4, twoDimPass],
    [4, twoDimPass], [4, twoDimPass],
    [3, twoDimHoriz], [3, twoDimHoriz],   // 001xxxx
    [3, twoDimHoriz], [3, twoDimHoriz],
    [3, twoDimHoriz], [3, twoDimHoriz],
    [3, twoDimHoriz], [3, twoDimHoriz],
    [3, twoDimHoriz], [3, twoDimHoriz],
    [3, twoDimHoriz], [3, twoDimHoriz],
    [3, twoDimHoriz], [3, twoDimHoriz],
    [3, twoDimHoriz], [3, twoDimHoriz],
    [3, twoDimVertL1], [3, twoDimVertL1], // 010xxxx
    [3, twoDimVertL1], [3, twoDimVertL1],
    [3, twoDimVertL1], [3, twoDimVertL1],
    [3, twoDimVertL1], [3, twoDimVertL1],
    [3, twoDimVertL1], [3, twoDimVertL1],
    [3, twoDimVertL1], [3, twoDimVertL1],
    [3, twoDimVertL1], [3, twoDimVertL1],
    [3, twoDimVertL1], [3, twoDimVertL1],
    [3, twoDimVertR1], [3, twoDimVertR1], // 011xxxx
    [3, twoDimVertR1], [3, twoDimVertR1],
    [3, twoDimVertR1], [3, twoDimVertR1],
    [3, twoDimVertR1], [3, twoDimVertR1],
    [3, twoDimVertR1], [3, twoDimVertR1],
    [3, twoDimVertR1], [3, twoDimVertR1],
    [3, twoDimVertR1], [3, twoDimVertR1],
    [3, twoDimVertR1], [3, twoDimVertR1],
    [1, twoDimVert0], [1, twoDimVert0],   // 1xxxxxx
    [1, twoDimVert0], [1, twoDimVert0],
    [1, twoDimVert0], [1, twoDimVert0],
    [1, twoDimVert0], [1, twoDimVert0],
    [1, twoDimVert0], [1, twoDimVert0],
    [1, twoDimVert0], [1, twoDimVert0],
    [1, twoDimVert0], [1, twoDimVert0],
    [1, twoDimVert0], [1, twoDimVert0],
    [1, twoDimVert0], [1, twoDimVert0],
    [1, twoDimVert0], [1, twoDimVert0],
    [1, twoDimVert0], [1, twoDimVert0],
    [1, twoDimVert0], [1, twoDimVert0],
    [1, twoDimVert0], [1, twoDimVert0],
    [1, twoDimVert0], [1, twoDimVert0],
    [1, twoDimVert0], [1, twoDimVert0],
    [1, twoDimVert0], [1, twoDimVert0],
    [1, twoDimVert0], [1, twoDimVert0],
    [1, twoDimVert0], [1, twoDimVert0],
    [1, twoDimVert0], [1, twoDimVert0],
    [1, twoDimVert0], [1, twoDimVert0],
    [1, twoDimVert0], [1, twoDimVert0],
    [1, twoDimVert0], [1, twoDimVert0],
    [1, twoDimVert0], [1, twoDimVert0],
    [1, twoDimVert0], [1, twoDimVert0],
    [1, twoDimVert0], [1, twoDimVert0],
    [1, twoDimVert0], [1, twoDimVert0],
    [1, twoDimVert0], [1, twoDimVert0],
    [1, twoDimVert0], [1, twoDimVert0],
    [1, twoDimVert0], [1, twoDimVert0],
    [1, twoDimVert0], [1, twoDimVert0],
    [1, twoDimVert0], [1, twoDimVert0],
    [1, twoDimVert0], [1, twoDimVert0]
  ];

  var whiteTable1 = [
    [-1, -1],                 // 00000
    [12, ccittEOL],               // 00001
    [-1, -1], [-1, -1],               // 0001x
    [-1, -1], [-1, -1], [-1, -1], [-1, -1],   // 001xx
    [-1, -1], [-1, -1], [-1, -1], [-1, -1],   // 010xx
    [-1, -1], [-1, -1], [-1, -1], [-1, -1],   // 011xx
    [11, 1792], [11, 1792],           // 1000x
    [12, 1984],                   // 10010
    [12, 2048],                   // 10011
    [12, 2112],                   // 10100
    [12, 2176],                   // 10101
    [12, 2240],                   // 10110
    [12, 2304],                   // 10111
    [11, 1856], [11, 1856],           // 1100x
    [11, 1920], [11, 1920],           // 1101x
    [12, 2368],                   // 11100
    [12, 2432],                   // 11101
    [12, 2496],                   // 11110
    [12, 2560]                    // 11111
  ];

  var whiteTable2 = [
    [-1, -1], [-1, -1], [-1, -1], [-1, -1],   // 0000000xx
    [8, 29], [8, 29],             // 00000010x
    [8, 30], [8, 30],             // 00000011x
    [8, 45], [8, 45],             // 00000100x
    [8, 46], [8, 46],             // 00000101x
    [7, 22], [7, 22], [7, 22], [7, 22],       // 0000011xx
    [7, 23], [7, 23], [7, 23], [7, 23],       // 0000100xx
    [8, 47], [8, 47],             // 00001010x
    [8, 48], [8, 48],             // 00001011x
    [6, 13], [6, 13], [6, 13], [6, 13],       // 000011xxx
    [6, 13], [6, 13], [6, 13], [6, 13],
    [7, 20], [7, 20], [7, 20], [7, 20],       // 0001000xx
    [8, 33], [8, 33],             // 00010010x
    [8, 34], [8, 34],             // 00010011x
    [8, 35], [8, 35],             // 00010100x
    [8, 36], [8, 36],             // 00010101x
    [8, 37], [8, 37],             // 00010110x
    [8, 38], [8, 38],             // 00010111x
    [7, 19], [7, 19], [7, 19], [7, 19],       // 0001100xx
    [8, 31], [8, 31],             // 00011010x
    [8, 32], [8, 32],             // 00011011x
    [6, 1], [6, 1], [6, 1], [6, 1],       // 000111xxx
    [6, 1], [6, 1], [6, 1], [6, 1],
    [6, 12], [6, 12], [6, 12], [6, 12],       // 001000xxx
    [6, 12], [6, 12], [6, 12], [6, 12],
    [8, 53], [8, 53],             // 00100100x
    [8, 54], [8, 54],             // 00100101x
    [7, 26], [7, 26], [7, 26], [7, 26],       // 0010011xx
    [8, 39], [8, 39],             // 00101000x
    [8, 40], [8, 40],             // 00101001x
    [8, 41], [8, 41],             // 00101010x
    [8, 42], [8, 42],             // 00101011x
    [8, 43], [8, 43],             // 00101100x
    [8, 44], [8, 44],             // 00101101x
    [7, 21], [7, 21], [7, 21], [7, 21],       // 0010111xx
    [7, 28], [7, 28], [7, 28], [7, 28],       // 0011000xx
    [8, 61], [8, 61],             // 00110010x
    [8, 62], [8, 62],             // 00110011x
    [8, 63], [8, 63],             // 00110100x
    [8, 0], [8, 0],               // 00110101x
    [8, 320], [8, 320],               // 00110110x
    [8, 384], [8, 384],               // 00110111x
    [5, 10], [5, 10], [5, 10], [5, 10],       // 00111xxxx
    [5, 10], [5, 10], [5, 10], [5, 10],
    [5, 10], [5, 10], [5, 10], [5, 10],
    [5, 10], [5, 10], [5, 10], [5, 10],
    [5, 11], [5, 11], [5, 11], [5, 11],       // 01000xxxx
    [5, 11], [5, 11], [5, 11], [5, 11],
    [5, 11], [5, 11], [5, 11], [5, 11],
    [5, 11], [5, 11], [5, 11], [5, 11],
    [7, 27], [7, 27], [7, 27], [7, 27],       // 0100100xx
    [8, 59], [8, 59],             // 01001010x
    [8, 60], [8, 60],             // 01001011x
    [9, 1472],                    // 010011000
    [9, 1536],                    // 010011001
    [9, 1600],                    // 010011010
    [9, 1728],                    // 010011011
    [7, 18], [7, 18], [7, 18], [7, 18],       // 0100111xx
    [7, 24], [7, 24], [7, 24], [7, 24],       // 0101000xx
    [8, 49], [8, 49],             // 01010010x
    [8, 50], [8, 50],             // 01010011x
    [8, 51], [8, 51],             // 01010100x
    [8, 52], [8, 52],             // 01010101x
    [7, 25], [7, 25], [7, 25], [7, 25],       // 0101011xx
    [8, 55], [8, 55],             // 01011000x
    [8, 56], [8, 56],             // 01011001x
    [8, 57], [8, 57],             // 01011010x
    [8, 58], [8, 58],             // 01011011x
    [6, 192], [6, 192], [6, 192], [6, 192],   // 010111xxx
    [6, 192], [6, 192], [6, 192], [6, 192],
    [6, 1664], [6, 1664], [6, 1664], [6, 1664],   // 011000xxx
    [6, 1664], [6, 1664], [6, 1664], [6, 1664],
    [8, 448], [8, 448],               // 01100100x
    [8, 512], [8, 512],               // 01100101x
    [9, 704],                 // 011001100
    [9, 768],                 // 011001101
    [8, 640], [8, 640],               // 01100111x
    [8, 576], [8, 576],               // 01101000x
    [9, 832],                 // 011010010
    [9, 896],                 // 011010011
    [9, 960],                 // 011010100
    [9, 1024],                    // 011010101
    [9, 1088],                    // 011010110
    [9, 1152],                    // 011010111
    [9, 1216],                    // 011011000
    [9, 1280],                    // 011011001
    [9, 1344],                    // 011011010
    [9, 1408],                    // 011011011
    [7, 256], [7, 256], [7, 256], [7, 256],   // 0110111xx
    [4, 2], [4, 2], [4, 2], [4, 2],       // 0111xxxxx
    [4, 2], [4, 2], [4, 2], [4, 2],
    [4, 2], [4, 2], [4, 2], [4, 2],
    [4, 2], [4, 2], [4, 2], [4, 2],
    [4, 2], [4, 2], [4, 2], [4, 2],
    [4, 2], [4, 2], [4, 2], [4, 2],
    [4, 2], [4, 2], [4, 2], [4, 2],
    [4, 2], [4, 2], [4, 2], [4, 2],
    [4, 3], [4, 3], [4, 3], [4, 3],       // 1000xxxxx
    [4, 3], [4, 3], [4, 3], [4, 3],
    [4, 3], [4, 3], [4, 3], [4, 3],
    [4, 3], [4, 3], [4, 3], [4, 3],
    [4, 3], [4, 3], [4, 3], [4, 3],
    [4, 3], [4, 3], [4, 3], [4, 3],
    [4, 3], [4, 3], [4, 3], [4, 3],
    [4, 3], [4, 3], [4, 3], [4, 3],
    [5, 128], [5, 128], [5, 128], [5, 128],   // 10010xxxx
    [5, 128], [5, 128], [5, 128], [5, 128],
    [5, 128], [5, 128], [5, 128], [5, 128],
    [5, 128], [5, 128], [5, 128], [5, 128],
    [5, 8], [5, 8], [5, 8], [5, 8],       // 10011xxxx
    [5, 8], [5, 8], [5, 8], [5, 8],
    [5, 8], [5, 8], [5, 8], [5, 8],
    [5, 8], [5, 8], [5, 8], [5, 8],
    [5, 9], [5, 9], [5, 9], [5, 9],       // 10100xxxx
    [5, 9], [5, 9], [5, 9], [5, 9],
    [5, 9], [5, 9], [5, 9], [5, 9],
    [5, 9], [5, 9], [5, 9], [5, 9],
    [6, 16], [6, 16], [6, 16], [6, 16],       // 101010xxx
    [6, 16], [6, 16], [6, 16], [6, 16],
    [6, 17], [6, 17], [6, 17], [6, 17],       // 101011xxx
    [6, 17], [6, 17], [6, 17], [6, 17],
    [4, 4], [4, 4], [4, 4], [4, 4],       // 1011xxxxx
    [4, 4], [4, 4], [4, 4], [4, 4],
    [4, 4], [4, 4], [4, 4], [4, 4],
    [4, 4], [4, 4], [4, 4], [4, 4],
    [4, 4], [4, 4], [4, 4], [4, 4],
    [4, 4], [4, 4], [4, 4], [4, 4],
    [4, 4], [4, 4], [4, 4], [4, 4],
    [4, 4], [4, 4], [4, 4], [4, 4],
    [4, 5], [4, 5], [4, 5], [4, 5],       // 1100xxxxx
    [4, 5], [4, 5], [4, 5], [4, 5],
    [4, 5], [4, 5], [4, 5], [4, 5],
    [4, 5], [4, 5], [4, 5], [4, 5],
    [4, 5], [4, 5], [4, 5], [4, 5],
    [4, 5], [4, 5], [4, 5], [4, 5],
    [4, 5], [4, 5], [4, 5], [4, 5],
    [4, 5], [4, 5], [4, 5], [4, 5],
    [6, 14], [6, 14], [6, 14], [6, 14],       // 110100xxx
    [6, 14], [6, 14], [6, 14], [6, 14],
    [6, 15], [6, 15], [6, 15], [6, 15],       // 110101xxx
    [6, 15], [6, 15], [6, 15], [6, 15],
    [5, 64], [5, 64], [5, 64], [5, 64],       // 11011xxxx
    [5, 64], [5, 64], [5, 64], [5, 64],
    [5, 64], [5, 64], [5, 64], [5, 64],
    [5, 64], [5, 64], [5, 64], [5, 64],
    [4, 6], [4, 6], [4, 6], [4, 6],       // 1110xxxxx
    [4, 6], [4, 6], [4, 6], [4, 6],
    [4, 6], [4, 6], [4, 6], [4, 6],
    [4, 6], [4, 6], [4, 6], [4, 6],
    [4, 6], [4, 6], [4, 6], [4, 6],
    [4, 6], [4, 6], [4, 6], [4, 6],
    [4, 6], [4, 6], [4, 6], [4, 6],
    [4, 6], [4, 6], [4, 6], [4, 6],
    [4, 7], [4, 7], [4, 7], [4, 7],       // 1111xxxxx
    [4, 7], [4, 7], [4, 7], [4, 7],
    [4, 7], [4, 7], [4, 7], [4, 7],
    [4, 7], [4, 7], [4, 7], [4, 7],
    [4, 7], [4, 7], [4, 7], [4, 7],
    [4, 7], [4, 7], [4, 7], [4, 7],
    [4, 7], [4, 7], [4, 7], [4, 7],
    [4, 7], [4, 7], [4, 7], [4, 7]
  ];

  var blackTable1 = [
    [-1, -1], [-1, -1],                   // 000000000000x
    [12, ccittEOL], [12, ccittEOL],           // 000000000001x
    [-1, -1], [-1, -1], [-1, -1], [-1, -1],       // 00000000001xx
    [-1, -1], [-1, -1], [-1, -1], [-1, -1],       // 00000000010xx
    [-1, -1], [-1, -1], [-1, -1], [-1, -1],       // 00000000011xx
    [-1, -1], [-1, -1], [-1, -1], [-1, -1],       // 00000000100xx
    [-1, -1], [-1, -1], [-1, -1], [-1, -1],       // 00000000101xx
    [-1, -1], [-1, -1], [-1, -1], [-1, -1],       // 00000000110xx
    [-1, -1], [-1, -1], [-1, -1], [-1, -1],       // 00000000111xx
    [11, 1792], [11, 1792], [11, 1792], [11, 1792],   // 00000001000xx
    [12, 1984], [12, 1984],               // 000000010010x
    [12, 2048], [12, 2048],               // 000000010011x
    [12, 2112], [12, 2112],               // 000000010100x
    [12, 2176], [12, 2176],               // 000000010101x
    [12, 2240], [12, 2240],               // 000000010110x
    [12, 2304], [12, 2304],               // 000000010111x
    [11, 1856], [11, 1856], [11, 1856], [11, 1856],   // 00000001100xx
    [11, 1920], [11, 1920], [11, 1920], [11, 1920],   // 00000001101xx
    [12, 2368], [12, 2368],               // 000000011100x
    [12, 2432], [12, 2432],               // 000000011101x
    [12, 2496], [12, 2496],               // 000000011110x
    [12, 2560], [12, 2560],               // 000000011111x
    [10, 18], [10, 18], [10, 18], [10, 18],       // 0000001000xxx
    [10, 18], [10, 18], [10, 18], [10, 18],
    [12, 52], [12, 52],                   // 000000100100x
    [13, 640],                        // 0000001001010
    [13, 704],                        // 0000001001011
    [13, 768],                        // 0000001001100
    [13, 832],                        // 0000001001101
    [12, 55], [12, 55],                   // 000000100111x
    [12, 56], [12, 56],                   // 000000101000x
    [13, 1280],                       // 0000001010010
    [13, 1344],                       // 0000001010011
    [13, 1408],                       // 0000001010100
    [13, 1472],                       // 0000001010101
    [12, 59], [12, 59],                   // 000000101011x
    [12, 60], [12, 60],                   // 000000101100x
    [13, 1536],                       // 0000001011010
    [13, 1600],                       // 0000001011011
    [11, 24], [11, 24], [11, 24], [11, 24],       // 00000010111xx
    [11, 25], [11, 25], [11, 25], [11, 25],       // 00000011000xx
    [13, 1664],                       // 0000001100100
    [13, 1728],                       // 0000001100101
    [12, 320], [12, 320],                 // 000000110011x
    [12, 384], [12, 384],                 // 000000110100x
    [12, 448], [12, 448],                 // 000000110101x
    [13, 512],                        // 0000001101100
    [13, 576],                        // 0000001101101
    [12, 53], [12, 53],                   // 000000110111x
    [12, 54], [12, 54],                   // 000000111000x
    [13, 896],                        // 0000001110010
    [13, 960],                        // 0000001110011
    [13, 1024],                       // 0000001110100
    [13, 1088],                       // 0000001110101
    [13, 1152],                       // 0000001110110
    [13, 1216],                       // 0000001110111
    [10, 64], [10, 64], [10, 64], [10, 64],       // 0000001111xxx
    [10, 64], [10, 64], [10, 64], [10, 64]
  ];

  var blackTable2 = [
    [8, 13], [8, 13], [8, 13], [8, 13],           // 00000100xxxx
    [8, 13], [8, 13], [8, 13], [8, 13],
    [8, 13], [8, 13], [8, 13], [8, 13],
    [8, 13], [8, 13], [8, 13], [8, 13],
    [11, 23], [11, 23],                   // 00000101000x
    [12, 50],                     // 000001010010
    [12, 51],                     // 000001010011
    [12, 44],                     // 000001010100
    [12, 45],                     // 000001010101
    [12, 46],                     // 000001010110
    [12, 47],                     // 000001010111
    [12, 57],                     // 000001011000
    [12, 58],                     // 000001011001
    [12, 61],                     // 000001011010
    [12, 256],                        // 000001011011
    [10, 16], [10, 16], [10, 16], [10, 16],       // 0000010111xx
    [10, 17], [10, 17], [10, 17], [10, 17],       // 0000011000xx
    [12, 48],                     // 000001100100
    [12, 49],                     // 000001100101
    [12, 62],                     // 000001100110
    [12, 63],                     // 000001100111
    [12, 30],                     // 000001101000
    [12, 31],                     // 000001101001
    [12, 32],                     // 000001101010
    [12, 33],                     // 000001101011
    [12, 40],                     // 000001101100
    [12, 41],                     // 000001101101
    [11, 22], [11, 22],                   // 00000110111x
    [8, 14], [8, 14], [8, 14], [8, 14],           // 00000111xxxx
    [8, 14], [8, 14], [8, 14], [8, 14],
    [8, 14], [8, 14], [8, 14], [8, 14],
    [8, 14], [8, 14], [8, 14], [8, 14],
    [7, 10], [7, 10], [7, 10], [7, 10],           // 0000100xxxxx
    [7, 10], [7, 10], [7, 10], [7, 10],
    [7, 10], [7, 10], [7, 10], [7, 10],
    [7, 10], [7, 10], [7, 10], [7, 10],
    [7, 10], [7, 10], [7, 10], [7, 10],
    [7, 10], [7, 10], [7, 10], [7, 10],
    [7, 10], [7, 10], [7, 10], [7, 10],
    [7, 10], [7, 10], [7, 10], [7, 10],
    [7, 11], [7, 11], [7, 11], [7, 11],           // 0000101xxxxx
    [7, 11], [7, 11], [7, 11], [7, 11],
    [7, 11], [7, 11], [7, 11], [7, 11],
    [7, 11], [7, 11], [7, 11], [7, 11],
    [7, 11], [7, 11], [7, 11], [7, 11],
    [7, 11], [7, 11], [7, 11], [7, 11],
    [7, 11], [7, 11], [7, 11], [7, 11],
    [7, 11], [7, 11], [7, 11], [7, 11],
    [9, 15], [9, 15], [9, 15], [9, 15],           // 000011000xxx
    [9, 15], [9, 15], [9, 15], [9, 15],
    [12, 128],                        // 000011001000
    [12, 192],                        // 000011001001
    [12, 26],                     // 000011001010
    [12, 27],                     // 000011001011
    [12, 28],                     // 000011001100
    [12, 29],                     // 000011001101
    [11, 19], [11, 19],                   // 00001100111x
    [11, 20], [11, 20],                   // 00001101000x
    [12, 34],                     // 000011010010
    [12, 35],                     // 000011010011
    [12, 36],                     // 000011010100
    [12, 37],                     // 000011010101
    [12, 38],                     // 000011010110
    [12, 39],                     // 000011010111
    [11, 21], [11, 21],                   // 00001101100x
    [12, 42],                     // 000011011010
    [12, 43],                     // 000011011011
    [10, 0], [10, 0], [10, 0], [10, 0],           // 0000110111xx
    [7, 12], [7, 12], [7, 12], [7, 12],           // 0000111xxxxx
    [7, 12], [7, 12], [7, 12], [7, 12],
    [7, 12], [7, 12], [7, 12], [7, 12],
    [7, 12], [7, 12], [7, 12], [7, 12],
    [7, 12], [7, 12], [7, 12], [7, 12],
    [7, 12], [7, 12], [7, 12], [7, 12],
    [7, 12], [7, 12], [7, 12], [7, 12],
    [7, 12], [7, 12], [7, 12], [7, 12]
  ];

  var blackTable3 = [
    [-1, -1], [-1, -1], [-1, -1], [-1, -1],       // 0000xx
    [6, 9],                       // 000100
    [6, 8],                       // 000101
    [5, 7], [5, 7],                   // 00011x
    [4, 6], [4, 6], [4, 6], [4, 6],           // 0010xx
    [4, 5], [4, 5], [4, 5], [4, 5],           // 0011xx
    [3, 1], [3, 1], [3, 1], [3, 1],           // 010xxx
    [3, 1], [3, 1], [3, 1], [3, 1],
    [3, 4], [3, 4], [3, 4], [3, 4],           // 011xxx
    [3, 4], [3, 4], [3, 4], [3, 4],
    [2, 3], [2, 3], [2, 3], [2, 3],           // 10xxxx
    [2, 3], [2, 3], [2, 3], [2, 3],
    [2, 3], [2, 3], [2, 3], [2, 3],
    [2, 3], [2, 3], [2, 3], [2, 3],
    [2, 2], [2, 2], [2, 2], [2, 2],           // 11xxxx
    [2, 2], [2, 2], [2, 2], [2, 2],
    [2, 2], [2, 2], [2, 2], [2, 2],
    [2, 2], [2, 2], [2, 2], [2, 2]
  ];

  function constructor(str, params) {
    this.str = str;
    this.dict = str.dict;

    params = params || new Dict();

    this.encoding = params.get('K') || 0;
    this.eoline = params.get('EndOfLine') || false;
    this.byteAlign = params.get('EncodedByteAlign') || false;
    this.columns = params.get('Columns') || 1728;
    this.rows = params.get('Rows') || 0;
    var eoblock = params.get('EndOfBlock');
    if (eoblock == null)
      eoblock = true;
    this.eoblock = eoblock;
    this.black = params.get('BlackIs1') || false;

    this.codingLine = new Uint32Array(this.columns + 1);
    this.refLine = new Uint32Array(this.columns + 2);

    this.codingLine[0] = this.columns;
    this.codingPos = 0;

    this.row = 0;
    this.nextLine2D = this.encoding < 0;
    this.inputBits = 0;
    this.inputBuf = 0;
    this.outputBits = 0;
    this.buf = EOF;

    var code1;
    while ((code1 = this.lookBits(12)) == 0) {
      this.eatBits(1);
    }
    if (code1 == 1) {
      this.eatBits(12);
    }
    if (this.encoding > 0) {
      this.nextLine2D = !this.lookBits(1);
      this.eatBits(1);
    }

    DecodeStream.call(this);
  }

  constructor.prototype = Object.create(DecodeStream.prototype);

  constructor.prototype.readBlock = function cCITTFaxStreamReadBlock() {
    while (!this.eof) {
      var c = this.lookChar();
      this.buf = EOF;
      this.ensureBuffer(this.bufferLength + 1);
      this.buffer[this.bufferLength++] = c;
    }
  };

  constructor.prototype.addPixels =
    function cCITTFaxStreamAddPixels(a1, blackPixels) {
    var codingLine = this.codingLine;
    var codingPos = this.codingPos;

    if (a1 > codingLine[codingPos]) {
      if (a1 > this.columns) {
        warn('row is wrong length');
        this.err = true;
        a1 = this.columns;
      }
      if ((codingPos & 1) ^ blackPixels) {
        ++codingPos;
      }

      codingLine[codingPos] = a1;
    }
    this.codingPos = codingPos;
  };

  constructor.prototype.addPixelsNeg =
    function cCITTFaxStreamAddPixelsNeg(a1, blackPixels) {
    var codingLine = this.codingLine;
    var codingPos = this.codingPos;

    if (a1 > codingLine[codingPos]) {
      if (a1 > this.columns) {
        warn('row is wrong length');
        this.err = true;
        a1 = this.columns;
      }
      if ((codingPos & 1) ^ blackPixels)
        ++codingPos;

      codingLine[codingPos] = a1;
    } else if (a1 < codingLine[codingPos]) {
      if (a1 < 0) {
        warn('invalid code');
        this.err = true;
        a1 = 0;
      }
      while (codingPos > 0 && a1 < codingLine[codingPos - 1])
        --codingPos;
      codingLine[codingPos] = a1;
    }

    this.codingPos = codingPos;
  };

  constructor.prototype.lookChar = function cCITTFaxStreamLookChar() {
    if (this.buf != EOF)
      return this.buf;

    var refLine = this.refLine;
    var codingLine = this.codingLine;
    var columns = this.columns;

    var refPos, blackPixels, bits;

    if (this.outputBits == 0) {
      if (this.eof)
        return null;

      this.err = false;

      var code1, code2, code3;
      if (this.nextLine2D) {
        for (var i = 0; codingLine[i] < columns; ++i)
          refLine[i] = codingLine[i];

        refLine[i++] = columns;
        refLine[i] = columns;
        codingLine[0] = 0;
        this.codingPos = 0;
        refPos = 0;
        blackPixels = 0;

        while (codingLine[this.codingPos] < columns) {
          code1 = this.getTwoDimCode();
          switch (code1) {
            case twoDimPass:
              this.addPixels(refLine[refPos + 1], blackPixels);
              if (refLine[refPos + 1] < columns)
                refPos += 2;
              break;
            case twoDimHoriz:
              code1 = code2 = 0;
              if (blackPixels) {
                do {
                  code1 += (code3 = this.getBlackCode());
                } while (code3 >= 64);
                do {
                  code2 += (code3 = this.getWhiteCode());
                } while (code3 >= 64);
              } else {
                do {
                  code1 += (code3 = this.getWhiteCode());
                } while (code3 >= 64);
                do {
                  code2 += (code3 = this.getBlackCode());
                } while (code3 >= 64);
              }
              this.addPixels(codingLine[this.codingPos] +
                             code1, blackPixels);
              if (codingLine[this.codingPos] < columns) {
                this.addPixels(codingLine[this.codingPos] + code2,
                               blackPixels ^ 1);
              }
              while (refLine[refPos] <= codingLine[this.codingPos] &&
                     refLine[refPos] < columns) {
                refPos += 2;
              }
              break;
            case twoDimVertR3:
              this.addPixels(refLine[refPos] + 3, blackPixels);
              blackPixels ^= 1;
              if (codingLine[this.codingPos] < columns) {
                ++refPos;
                while (refLine[refPos] <= codingLine[this.codingPos] &&
                       refLine[refPos] < columns)
                  refPos += 2;
              }
              break;
            case twoDimVertR2:
              this.addPixels(refLine[refPos] + 2, blackPixels);
              blackPixels ^= 1;
              if (codingLine[this.codingPos] < columns) {
                ++refPos;
                while (refLine[refPos] <= codingLine[this.codingPos] &&
                       refLine[refPos] < columns) {
                  refPos += 2;
                }
              }
              break;
            case twoDimVertR1:
              this.addPixels(refLine[refPos] + 1, blackPixels);
              blackPixels ^= 1;
              if (codingLine[this.codingPos] < columns) {
                ++refPos;
                while (refLine[refPos] <= codingLine[this.codingPos] &&
                       refLine[refPos] < columns)
                  refPos += 2;
              }
              break;
            case twoDimVert0:
              this.addPixels(refLine[refPos], blackPixels);
              blackPixels ^= 1;
              if (codingLine[this.codingPos] < columns) {
                ++refPos;
                while (refLine[refPos] <= codingLine[this.codingPos] &&
                       refLine[refPos] < columns)
                  refPos += 2;
              }
              break;
            case twoDimVertL3:
              this.addPixelsNeg(refLine[refPos] - 3, blackPixels);
              blackPixels ^= 1;
              if (codingLine[this.codingPos] < columns) {
                if (refPos > 0)
                  --refPos;
                else
                  ++refPos;
                while (refLine[refPos] <= codingLine[this.codingPos] &&
                       refLine[refPos] < columns)
                  refPos += 2;
              }
              break;
            case twoDimVertL2:
              this.addPixelsNeg(refLine[refPos] - 2, blackPixels);
              blackPixels ^= 1;
              if (codingLine[this.codingPos] < columns) {
                if (refPos > 0)
                  --refPos;
                else
                  ++refPos;
                while (refLine[refPos] <= codingLine[this.codingPos] &&
                       refLine[refPos] < columns)
                  refPos += 2;
              }
              break;
            case twoDimVertL1:
              this.addPixelsNeg(refLine[refPos] - 1, blackPixels);
              blackPixels ^= 1;
              if (codingLine[this.codingPos] < columns) {
                if (refPos > 0)
                  --refPos;
                else
                  ++refPos;

                while (refLine[refPos] <= codingLine[this.codingPos] &&
                       refLine[refPos] < columns)
                  refPos += 2;
              }
              break;
            case EOF:
              this.addPixels(columns, 0);
              this.eof = true;
              break;
            default:
              warn('bad 2d code');
              this.addPixels(columns, 0);
              this.err = true;
          }
        }
      } else {
        codingLine[0] = 0;
        this.codingPos = 0;
        blackPixels = 0;
        while (codingLine[this.codingPos] < columns) {
          code1 = 0;
          if (blackPixels) {
            do {
              code1 += (code3 = this.getBlackCode());
            } while (code3 >= 64);
          } else {
            do {
              code1 += (code3 = this.getWhiteCode());
            } while (code3 >= 64);
          }
          this.addPixels(codingLine[this.codingPos] + code1, blackPixels);
          blackPixels ^= 1;
        }
      }

      if (this.byteAlign)
        this.inputBits &= ~7;

      var gotEOL = false;

      if (!this.eoblock && this.row == this.rows - 1) {
        this.eof = true;
      } else {
        code1 = this.lookBits(12);
        while (code1 == 0) {
          this.eatBits(1);
          code1 = this.lookBits(12);
        }
        if (code1 == 1) {
          this.eatBits(12);
          gotEOL = true;
        } else if (code1 == EOF) {
          this.eof = true;
        }
      }

      if (!this.eof && this.encoding > 0) {
        this.nextLine2D = !this.lookBits(1);
        this.eatBits(1);
      }

      if (this.eoblock && gotEOL) {
        code1 = this.lookBits(12);
        if (code1 == 1) {
          this.eatBits(12);
          if (this.encoding > 0) {
            this.lookBits(1);
            this.eatBits(1);
          }
          if (this.encoding >= 0) {
            for (var i = 0; i < 4; ++i) {
              code1 = this.lookBits(12);
              if (code1 != 1)
                warn('bad rtc code: ' + code1);
              this.eatBits(12);
              if (this.encoding > 0) {
                this.lookBits(1);
                this.eatBits(1);
              }
            }
          }
          this.eof = true;
        }
      } else if (this.err && this.eoline) {
        while (true) {
          code1 = this.lookBits(13);
          if (code1 == EOF) {
            this.eof = true;
            return null;
          }
          if ((code1 >> 1) == 1) {
            break;
          }
          this.eatBits(1);
        }
        this.eatBits(12);
        if (this.encoding > 0) {
          this.eatBits(1);
          this.nextLine2D = !(code1 & 1);
        }
      }

      if (codingLine[0] > 0)
        this.outputBits = codingLine[this.codingPos = 0];
      else
        this.outputBits = codingLine[this.codingPos = 1];
      this.row++;
    }

    if (this.outputBits >= 8) {
      this.buf = (this.codingPos & 1) ? 0 : 0xFF;
      this.outputBits -= 8;
      if (this.outputBits == 0 && codingLine[this.codingPos] < columns) {
        this.codingPos++;
        this.outputBits = (codingLine[this.codingPos] -
                           codingLine[this.codingPos - 1]);
      }
    } else {
      var bits = 8;
      this.buf = 0;
      do {
        if (this.outputBits > bits) {
          this.buf <<= bits;
          if (!(this.codingPos & 1)) {
            this.buf |= 0xFF >> (8 - bits);
          }
          this.outputBits -= bits;
          bits = 0;
        } else {
          this.buf <<= this.outputBits;
          if (!(this.codingPos & 1)) {
            this.buf |= 0xFF >> (8 - this.outputBits);
          }
          bits -= this.outputBits;
          this.outputBits = 0;
          if (codingLine[this.codingPos] < columns) {
            this.codingPos++;
            this.outputBits = (codingLine[this.codingPos] -
                               codingLine[this.codingPos - 1]);
          } else if (bits > 0) {
            this.buf <<= bits;
            bits = 0;
          }
        }
      } while (bits);
    }
    if (this.black) {
      this.buf ^= 0xFF;
    }
    return this.buf;
  };

  constructor.prototype.getTwoDimCode = function cCITTFaxStreamGetTwoDimCode() {
    var code = 0;
    var p;
    if (this.eoblock) {
      code = this.lookBits(7);
      p = twoDimTable[code];
      if (p[0] > 0) {
        this.eatBits(p[0]);
        return p[1];
      }
    } else {
      for (var n = 1; n <= 7; ++n) {
        code = this.lookBits(n);
        if (n < 7) {
          code <<= 7 - n;
        }
        p = twoDimTable[code];
        if (p[0] == n) {
          this.eatBits(n);
          return p[1];
        }
      }
    }
    warn('Bad two dim code');
    return EOF;
  };

  constructor.prototype.getWhiteCode = function cCITTFaxStreamGetWhiteCode() {
    var code = 0;
    var p;
    var n;
    if (this.eoblock) {
      code = this.lookBits(12);
      if (code == EOF)
        return 1;

      if ((code >> 5) == 0)
        p = whiteTable1[code];
      else
        p = whiteTable2[code >> 3];

      if (p[0] > 0) {
        this.eatBits(p[0]);
        return p[1];
      }
    } else {
      for (var n = 1; n <= 9; ++n) {
        code = this.lookBits(n);
        if (code == EOF)
          return 1;

        if (n < 9)
          code <<= 9 - n;
        p = whiteTable2[code];
        if (p[0] == n) {
          this.eatBits(n);
          return p[0];
        }
      }
      for (var n = 11; n <= 12; ++n) {
        code = this.lookBits(n);
        if (code == EOF)
          return 1;
        if (n < 12)
          code <<= 12 - n;
        p = whiteTable1[code];
        if (p[0] == n) {
          this.eatBits(n);
          return p[1];
        }
      }
    }
    warn('bad white code');
    this.eatBits(1);
    return 1;
  };

  constructor.prototype.getBlackCode = function cCITTFaxStreamGetBlackCode() {
    var code, p;
    if (this.eoblock) {
      code = this.lookBits(13);
      if (code == EOF)
        return 1;
      if ((code >> 7) == 0)
        p = blackTable1[code];
      else if ((code >> 9) == 0 && (code >> 7) != 0)
        p = blackTable2[(code >> 1) - 64];
      else
        p = blackTable3[code >> 7];

      if (p[0] > 0) {
        this.eatBits(p[0]);
        return p[1];
      }
    } else {
      var n;
      for (n = 2; n <= 6; ++n) {
        code = this.lookBits(n);
        if (code == EOF)
          return 1;
        if (n < 6)
          code <<= 6 - n;
        p = blackTable3[code];
        if (p[0] == n) {
          this.eatBits(n);
          return p[1];
        }
      }
      for (n = 7; n <= 12; ++n) {
        code = this.lookBits(n);
        if (code == EOF)
          return 1;
        if (n < 12)
          code <<= 12 - n;
        if (code >= 64) {
          p = blackTable2[code - 64];
          if (p[0] == n) {
            this.eatBits(n);
            return p[1];
          }
        }
      }
      for (n = 10; n <= 13; ++n) {
        code = this.lookBits(n);
        if (code == EOF)
          return 1;
        if (n < 13)
          code <<= 13 - n;
        p = blackTable1[code];
        if (p[0] == n) {
          this.eatBits(n);
          return p[1];
        }
      }
    }
    warn('bad black code');
    this.eatBits(1);
    return 1;
  };

  constructor.prototype.lookBits = function cCITTFaxStreamLookBits(n) {
    var c;
    while (this.inputBits < n) {
      if ((c = this.str.getByte()) == null) {
        if (this.inputBits == 0)
          return EOF;
        return ((this.inputBuf << (n - this.inputBits)) &
                (0xFFFF >> (16 - n)));
      }
      this.inputBuf = (this.inputBuf << 8) + c;
      this.inputBits += 8;
    }
    return (this.inputBuf >> (this.inputBits - n)) & (0xFFFF >> (16 - n));
  };

  constructor.prototype.eatBits = function cCITTFaxStreamEatBits(n) {
    if ((this.inputBits -= n) < 0)
      this.inputBits = 0;
  };

  return constructor;
})();

var LZWStream = (function lZWStream() {
  function constructor(str, earlyChange) {
    this.str = str;
    this.dict = str.dict;
    this.cachedData = 0;
    this.bitsCached = 0;

    var maxLzwDictionarySize = 4096;
    var lzwState = {
      earlyChange: earlyChange,
      codeLength: 9,
      nextCode: 258,
      dictionaryValues: new Uint8Array(maxLzwDictionarySize),
      dictionaryLengths: new Uint16Array(maxLzwDictionarySize),
      dictionaryPrevCodes: new Uint16Array(maxLzwDictionarySize),
      currentSequence: new Uint8Array(maxLzwDictionarySize),
      currentSequenceLength: 0
    };
    for (var i = 0; i < 256; ++i) {
      lzwState.dictionaryValues[i] = i;
      lzwState.dictionaryLengths[i] = 1;
    }
    this.lzwState = lzwState;

    DecodeStream.call(this);
  }

  constructor.prototype = Object.create(DecodeStream.prototype);

  constructor.prototype.readBits = function lZWStreamReadBits(n) {
    var bitsCached = this.bitsCached;
    var cachedData = this.cachedData;
    while (bitsCached < n) {
      var c = this.str.getByte();
      if (c == null) {
        this.eof = true;
        return null;
      }
      cachedData = (cachedData << 8) | c;
      bitsCached += 8;
    }
    this.bitsCached = (bitsCached -= n);
    this.cachedData = cachedData;
    this.lastCode = null;
    return (cachedData >>> bitsCached) & ((1 << n) - 1);
  };

  constructor.prototype.readBlock = function lZWStreamReadBlock() {
    var blockSize = 512;
    var estimatedDecodedSize = blockSize * 2, decodedSizeDelta = blockSize;
    var i, j, q;

    var lzwState = this.lzwState;
    if (!lzwState)
      return; // eof was found

    var earlyChange = lzwState.earlyChange;
    var nextCode = lzwState.nextCode;
    var dictionaryValues = lzwState.dictionaryValues;
    var dictionaryLengths = lzwState.dictionaryLengths;
    var dictionaryPrevCodes = lzwState.dictionaryPrevCodes;
    var codeLength = lzwState.codeLength;
    var prevCode = lzwState.prevCode;
    var currentSequence = lzwState.currentSequence;
    var currentSequenceLength = lzwState.currentSequenceLength;

    var decodedLength = 0;
    var currentBufferLength = this.bufferLength;
    var buffer = this.ensureBuffer(this.bufferLength + estimatedDecodedSize);

    for (i = 0; i < blockSize; i++) {
      var code = this.readBits(codeLength);
      var hasPrev = currentSequenceLength > 0;
      if (code < 256) {
        currentSequence[0] = code;
        currentSequenceLength = 1;
      } else if (code >= 258) {
        if (code < nextCode) {
          currentSequenceLength = dictionaryLengths[code];
          for (j = currentSequenceLength - 1, q = code; j >= 0; j--) {
            currentSequence[j] = dictionaryValues[q];
            q = dictionaryPrevCodes[q];
          }
        } else {
          currentSequence[currentSequenceLength++] = currentSequence[0];
        }
      } else if (code == 256) {
        codeLength = 9;
        nextCode = 258;
        currentSequenceLength = 0;
        continue;
      } else {
        this.eof = true;
        delete this.lzwState;
        break;
      }

      if (hasPrev) {
        dictionaryPrevCodes[nextCode] = prevCode;
        dictionaryLengths[nextCode] = dictionaryLengths[prevCode] + 1;
        dictionaryValues[nextCode] = currentSequence[0];
        nextCode++;
        codeLength = (nextCode + earlyChange) & (nextCode + earlyChange - 1) ?
          codeLength : Math.min(Math.log(nextCode + earlyChange) /
          0.6931471805599453 + 1, 12) | 0;
      }
      prevCode = code;

      decodedLength += currentSequenceLength;
      if (estimatedDecodedSize < decodedLength) {
        do {
          estimatedDecodedSize += decodedSizeDelta;
        } while (estimatedDecodedSize < decodedLength);
        buffer = this.ensureBuffer(this.bufferLength + estimatedDecodedSize);
      }
      for (j = 0; j < currentSequenceLength; j++)
        buffer[currentBufferLength++] = currentSequence[j];
    }
    lzwState.nextCode = nextCode;
    lzwState.codeLength = codeLength;
    lzwState.prevCode = prevCode;
    lzwState.currentSequenceLength = currentSequenceLength;

    this.bufferLength = currentBufferLength;
  };

  return constructor;
})();


var Name = (function nameName() {
  function constructor(name) {
    this.name = name;
  }

  constructor.prototype = {
  };

  return constructor;
})();

var Cmd = (function cmdCmd() {
  function constructor(cmd) {
    this.cmd = cmd;
  }

  constructor.prototype = {
  };

  return constructor;
})();

var Dict = (function dictDict() {
  function constructor() {
    this.map = Object.create(null);
  }

  constructor.prototype = {
    get: function dictGet(key1, key2, key3) {
      var value;
      if (typeof (value = this.map[key1]) != 'undefined' || key1 in this.map ||
          typeof key2 == 'undefined') {
        return value;
      }
      if (typeof (value = this.map[key2]) != 'undefined' || key2 in this.map ||
          typeof key3 == 'undefined') {
        return value;
      }

      return this.map[key3] || null;
    },

    set: function dictSet(key, value) {
      this.map[key] = value;
    },

    has: function dictHas(key) {
      return key in this.map;
    },

    forEach: function dictForEach(callback) {
      for (var key in this.map) {
        callback(key, this.map[key]);
      }
    }
  };

  return constructor;
})();

var Ref = (function refRef() {
  function constructor(num, gen) {
    this.num = num;
    this.gen = gen;
  }

  constructor.prototype = {
  };

  return constructor;
})();

// The reference is identified by number and generation,
// this structure stores only one instance of the reference.
var RefSet = (function refSet() {
  function constructor() {
    this.dict = {};
  }

  constructor.prototype = {
    has: function refSetHas(ref) {
      return !!this.dict['R' + ref.num + '.' + ref.gen];
    },

    put: function refSetPut(ref) {
      this.dict['R' + ref.num + '.' + ref.gen] = ref;
    }
  };

  return constructor;
})();

function IsBool(v) {
  return typeof v == 'boolean';
}

function IsInt(v) {
  return typeof v == 'number' && ((v | 0) == v);
}

function IsNum(v) {
  return typeof v == 'number';
}

function IsString(v) {
  return typeof v == 'string';
}

function IsNull(v) {
  return v === null;
}

function IsName(v) {
  return v instanceof Name;
}

function IsCmd(v, cmd) {
  return v instanceof Cmd && (!cmd || v.cmd == cmd);
}

function IsDict(v, type) {
  return v instanceof Dict && (!type || v.get('Type').name == type);
}

function IsArray(v) {
  return v instanceof Array;
}

function IsStream(v) {
  return typeof v == 'object' && v != null && ('getChar' in v);
}

function IsRef(v) {
  return v instanceof Ref;
}

function IsPDFFunction(v) {
  var fnDict;
  if (typeof v != 'object')
    return false;
  else if (IsDict(v))
    fnDict = v;
  else if (IsStream(v))
    fnDict = v.dict;
  else
    return false;
  return fnDict.has('FunctionType');
}

var EOF = {};

function IsEOF(v) {
  return v == EOF;
}

var None = {};

function IsNone(v) {
  return v == None;
}

var Lexer = (function lexer() {
  function constructor(stream) {
    this.stream = stream;
  }

  constructor.isSpace = function lexerIsSpace(ch) {
    return ch == ' ' || ch == '\t' || ch == '\x0d' || ch == '\x0a';
  };

  // A '1' in this array means the character is white space.  A '1' or
  // '2' means the character ends a name or command.
  var specialChars = [
    1, 0, 0, 0, 0, 0, 0, 0, 0, 1, 1, 0, 1, 1, 0, 0,   // 0x
    0, 0, 0, 0, 0, 0, 0, 0, 0, 0, 0, 0, 0, 0, 0, 0,   // 1x
    1, 0, 0, 0, 0, 2, 0, 0, 2, 2, 0, 0, 0, 0, 0, 2,   // 2x
    0, 0, 0, 0, 0, 0, 0, 0, 0, 0, 0, 0, 2, 0, 2, 0,   // 3x
    0, 0, 0, 0, 0, 0, 0, 0, 0, 0, 0, 0, 0, 0, 0, 0,   // 4x
    0, 0, 0, 0, 0, 0, 0, 0, 0, 0, 0, 2, 0, 2, 0, 0,   // 5x
    0, 0, 0, 0, 0, 0, 0, 0, 0, 0, 0, 0, 0, 0, 0, 0,   // 6x
    0, 0, 0, 0, 0, 0, 0, 0, 0, 0, 0, 2, 0, 2, 0, 0,   // 7x
    0, 0, 0, 0, 0, 0, 0, 0, 0, 0, 0, 0, 0, 0, 0, 0,   // 8x
    0, 0, 0, 0, 0, 0, 0, 0, 0, 0, 0, 0, 0, 0, 0, 0,   // 9x
    0, 0, 0, 0, 0, 0, 0, 0, 0, 0, 0, 0, 0, 0, 0, 0,   // ax
    0, 0, 0, 0, 0, 0, 0, 0, 0, 0, 0, 0, 0, 0, 0, 0,   // bx
    0, 0, 0, 0, 0, 0, 0, 0, 0, 0, 0, 0, 0, 0, 0, 0,   // cx
    0, 0, 0, 0, 0, 0, 0, 0, 0, 0, 0, 0, 0, 0, 0, 0,   // dx
    0, 0, 0, 0, 0, 0, 0, 0, 0, 0, 0, 0, 0, 0, 0, 0,   // ex
    0, 0, 0, 0, 0, 0, 0, 0, 0, 0, 0, 0, 0, 0, 0, 0    // fx
  ];

  function ToHexDigit(ch) {
    if (ch >= '0' && ch <= '9')
      return ch.charCodeAt(0) - 48;
    ch = ch.toUpperCase();
    if (ch >= 'A' && ch <= 'F')
      return ch.charCodeAt(0) - 55;
    return -1;
  }

  constructor.prototype = {
    getNumber: function lexerGetNumber(ch) {
      var floating = false;
      var str = ch;
      var stream = this.stream;
      for (;;) {
        ch = stream.lookChar();
        if (ch == '.' && !floating) {
          str += ch;
          floating = true;
        } else if (ch == '-') {
          // ignore minus signs in the middle of numbers to match
          // Adobe's behavior
          warn('Badly formated number');
        } else if (ch >= '0' && ch <= '9') {
          str += ch;
        } else if (ch == 'e' || ch == 'E') {
          floating = true;
        } else {
          // the last character doesn't belong to us
          break;
        }
        stream.skip();
      }
      var value = parseFloat(str);
      if (isNaN(value))
        error('Invalid floating point number: ' + value);
      return value;
    },
    getString: function lexerGetString() {
      var numParen = 1;
      var done = false;
      var str = '';
      var stream = this.stream;
      var ch;
      do {
        ch = stream.getChar();
        switch (ch) {
          case undefined:
            warn('Unterminated string');
            done = true;
            break;
          case '(':
            ++numParen;
            str += ch;
            break;
          case ')':
            if (--numParen == 0) {
              done = true;
            } else {
              str += ch;
            }
            break;
          case '\\':
            ch = stream.getChar();
            switch (ch) {
              case undefined:
                warn('Unterminated string');
                done = true;
                break;
              case 'n':
                str += '\n';
                break;
              case 'r':
                str += '\r';
                break;
              case 't':
                str += '\t';
                break;
              case 'b':
                str += '\b';
                break;
              case 'f':
                str += '\f';
                break;
              case '\\':
              case '(':
              case ')':
                str += ch;
                break;
              case '0': case '1': case '2': case '3':
              case '4': case '5': case '6': case '7':
                var x = ch - '0';
                ch = stream.lookChar();
                if (ch >= '0' && ch <= '7') {
                  stream.skip();
                  x = (x << 3) + (ch - '0');
                  ch = stream.lookChar();
                  if (ch >= '0' && ch <= '7') {
                    stream.skip();
                    x = (x << 3) + (ch - '0');
                  }
                }

                str += String.fromCharCode(x);
                break;
              case '\r':
                ch = stream.lookChar();
                if (ch == '\n')
                  stream.skip();
                break;
              case '\n':
                break;
              default:
                str += ch;
            }
            break;
          default:
            str += ch;
        }
      } while (!done);
      return str;
    },
    getName: function lexerGetName(ch) {
      var str = '';
      var stream = this.stream;
      while (!!(ch = stream.lookChar()) && !specialChars[ch.charCodeAt(0)]) {
        stream.skip();
        if (ch == '#') {
          ch = stream.lookChar();
          var x = ToHexDigit(ch);
          if (x != -1) {
            stream.skip();
            var x2 = ToHexDigit(stream.getChar());
            if (x2 == -1)
              error('Illegal digit in hex char in name: ' + x2);
            str += String.fromCharCode((x << 4) | x2);
          } else {
            str += '#';
            str += ch;
          }
        } else {
          str += ch;
        }
      }
      if (str.length > 128)
        error('Warning: name token is longer than allowed by the spec: ' +
              str.length);
      return new Name(str);
    },
    getHexString: function lexerGetHexString(ch) {
      var str = '';
      var stream = this.stream;
      for (;;) {
        ch = stream.getChar();
        if (ch == '>') {
          break;
        }
        if (!ch) {
          warn('Unterminated hex string');
          break;
        }
        if (specialChars[ch.charCodeAt(0)] != 1) {
          var x, x2;
          if ((x = ToHexDigit(ch)) == -1)
            error('Illegal character in hex string: ' + ch);

          ch = stream.getChar();
          while (specialChars[ch.charCodeAt(0)] == 1)
            ch = stream.getChar();

          if ((x2 = ToHexDigit(ch)) == -1)
            error('Illegal character in hex string: ' + ch);

          str += String.fromCharCode((x << 4) | x2);
        }
      }
      return str;
    },
    getObj: function lexerGetObj() {
      // skip whitespace and comments
      var comment = false;
      var stream = this.stream;
      var ch;
      while (true) {
        if (!(ch = stream.getChar()))
          return EOF;
        if (comment) {
          if (ch == '\r' || ch == '\n')
            comment = false;
        } else if (ch == '%') {
          comment = true;
        } else if (specialChars[ch.charCodeAt(0)] != 1) {
          break;
        }
      }

      // start reading token
      switch (ch) {
        case '0': case '1': case '2': case '3': case '4':
        case '5': case '6': case '7': case '8': case '9':
        case '+': case '-': case '.':
          return this.getNumber(ch);
        case '(':
          return this.getString();
        case '/':
          return this.getName(ch);
        // array punctuation
        case '[':
        case ']':
          return new Cmd(ch);
        // hex string or dict punctuation
        case '<':
          ch = stream.lookChar();
          if (ch == '<') {
            // dict punctuation
            stream.skip();
            return new Cmd('<<');
          }
          return this.getHexString(ch);
        // dict punctuation
        case '>':
          ch = stream.lookChar();
          if (ch == '>') {
            stream.skip();
            return new Cmd('>>');
          }
        case '{':
        case '}':
          return new Cmd(ch);
        // fall through
        case ')':
          error('Illegal character: ' + ch);
          return Error;
      }

      // command
      var str = ch;
      while (!!(ch = stream.lookChar()) && !specialChars[ch.charCodeAt(0)]) {
        stream.skip();
        if (str.length == 128) {
          error('Command token too long: ' + str.length);
          break;
        }
        str += ch;
      }
      if (str == 'true')
        return true;
      if (str == 'false')
        return false;
      if (str == 'null')
        return null;
      return new Cmd(str);
    },
    skipToNextLine: function lexerSkipToNextLine() {
      var stream = this.stream;
      while (true) {
        var ch = stream.getChar();
        if (!ch || ch == '\n')
          return;
        if (ch == '\r') {
          if ((ch = stream.lookChar()) == '\n')
            stream.skip();
          return;
        }
      }
    },
    skip: function lexerSkip() {
      this.stream.skip();
    }
  };

  return constructor;
})();

var Parser = (function parserParser() {
  function constructor(lexer, allowStreams, xref) {
    this.lexer = lexer;
    this.allowStreams = allowStreams;
    this.xref = xref;
    this.inlineImg = 0;
    this.refill();
  }

  constructor.prototype = {
    refill: function parserRefill() {
      this.buf1 = this.lexer.getObj();
      this.buf2 = this.lexer.getObj();
    },
    shift: function parserShift() {
      if (IsCmd(this.buf2, 'ID')) {
        this.buf1 = this.buf2;
        this.buf2 = null;
        // skip byte after ID
        this.lexer.skip();
      } else {
        this.buf1 = this.buf2;
        this.buf2 = this.lexer.getObj();
     }
    },
    getObj: function parserGetObj(cipherTransform) {
      if (IsCmd(this.buf1, 'BI')) { // inline image
        this.shift();
        return this.makeInlineImage(cipherTransform);
      } else if (IsCmd(this.buf1, '[')) { // array
        this.shift();
        var array = [];
        while (!IsCmd(this.buf1, ']') && !IsEOF(this.buf1))
          array.push(this.getObj());
        if (IsEOF(this.buf1))
          error('End of file inside array');
        this.shift();
        return array;
      } else if (IsCmd(this.buf1, '<<')) { // dictionary or stream
        this.shift();
        var dict = new Dict();
        while (!IsCmd(this.buf1, '>>') && !IsEOF(this.buf1)) {
          if (!IsName(this.buf1)) {
            error('Dictionary key must be a name object');
          } else {
            var key = this.buf1.name;
            this.shift();
            if (IsEOF(this.buf1))
              break;
            dict.set(key, this.getObj(cipherTransform));
          }
        }
        if (IsEOF(this.buf1))
          error('End of file inside dictionary');

        // stream objects are not allowed inside content streams or
        // object streams
        if (IsCmd(this.buf2, 'stream')) {
          return this.allowStreams ?
            this.makeStream(dict, cipherTransform) : dict;
        } else {
          this.shift();
        }
        return dict;
      } else if (IsInt(this.buf1)) { // indirect reference or integer
        var num = this.buf1;
        this.shift();
        if (IsInt(this.buf1) && IsCmd(this.buf2, 'R')) {
          var ref = new Ref(num, this.buf1);
          this.shift();
          this.shift();
          return ref;
        }
        return num;
      } else if (IsString(this.buf1)) { // string
        var str = this.buf1;
        this.shift();
        if (cipherTransform)
          str = cipherTransform.decryptString(str);
        return str;
      }

      // simple object
      var obj = this.buf1;
      this.shift();
      return obj;
    },
    makeInlineImage: function parserMakeInlineImage(cipherTransform) {
      var lexer = this.lexer;
      var stream = lexer.stream;

      // parse dictionary
      var dict = new Dict();
      while (!IsCmd(this.buf1, 'ID') && !IsEOF(this.buf1)) {
        if (!IsName(this.buf1)) {
          error('Dictionary key must be a name object');
        } else {
          var key = this.buf1.name;
          this.shift();
          if (IsEOF(this.buf1))
            break;
          dict.set(key, this.getObj(cipherTransform));
        }
      }

      // parse image stream
      var startPos = stream.pos;

      var c1 = stream.getChar();
      var c2 = stream.getChar();
      while (!(c1 == 'E' && c2 == 'I') && c2 != null) {
        c1 = c2;
        c2 = stream.getChar();
      }

      var length = (stream.pos - 2) - startPos;
      var imageStream = stream.makeSubStream(startPos, length, dict);
      if (cipherTransform)
        imageStream = cipherTransform.createStream(imageStream);
      imageStream = this.filter(imageStream, dict, length);
      imageStream.parameters = dict;

      this.buf2 = new Cmd('EI');
      this.shift();

      return imageStream;
    },
    makeStream: function parserMakeStream(dict, cipherTransform) {
      var lexer = this.lexer;
      var stream = lexer.stream;

      // get stream start position
      lexer.skipToNextLine();
      var pos = stream.pos;

      // get length
      var length = dict.get('Length');
      var xref = this.xref;
      if (xref)
        length = xref.fetchIfRef(length);
      if (!IsInt(length)) {
        error('Bad ' + length + ' attribute in stream');
        length = 0;
      }

      // skip over the stream data
      stream.pos = pos + length;
      this.shift(); // '>>'
      this.shift(); // 'stream'
      if (!IsCmd(this.buf1, 'endstream'))
        error('Missing endstream');
      this.shift();

      stream = stream.makeSubStream(pos, length, dict);
      if (cipherTransform)
        stream = cipherTransform.createStream(stream);
      stream = this.filter(stream, dict, length);
      stream.parameters = dict;
      return stream;
    },
    filter: function parserFilter(stream, dict, length) {
      var filter = dict.get('Filter', 'F');
      var params = dict.get('DecodeParms', 'DP');
      if (IsName(filter))
        return this.makeFilter(stream, filter.name, length, params);
      if (IsArray(filter)) {
        var filterArray = filter;
        var paramsArray = params;
        for (var i = 0, ii = filterArray.length; i < ii; ++i) {
          filter = filterArray[i];
          if (!IsName(filter))
            error('Bad filter name: ' + filter);
          else {
            params = null;
            if (IsArray(paramsArray) && (i in paramsArray))
              params = paramsArray[i];
            stream = this.makeFilter(stream, filter.name, length, params);
            // after the first stream the length variable is invalid
            length = null;
          }
        }
      }
      return stream;
    },
    makeFilter: function parserMakeFilter(stream, name, length, params) {
      if (name == 'FlateDecode' || name == 'Fl') {
        if (params) {
          return new PredictorStream(new FlateStream(stream), params);
        }
        return new FlateStream(stream);
      } else if (name == 'LZWDecode' || name == 'LZW') {
        var earlyChange = 1;
        if (params) {
          if (params.has('EarlyChange'))
            earlyChange = params.get('EarlyChange');
          return new PredictorStream(
            new LZWStream(stream, earlyChange), params);
        }
        return new LZWStream(stream, earlyChange);
      } else if (name == 'DCTDecode' || name == 'DCT') {
        var bytes = stream.getBytes(length);
        return new JpegStream(bytes, stream.dict);
      } else if (name == 'ASCII85Decode' || name == 'A85') {
        return new Ascii85Stream(stream);
      } else if (name == 'ASCIIHexDecode' || name == 'AHx') {
        return new AsciiHexStream(stream);
      } else if (name == 'CCITTFaxDecode' || name == 'CCF') {
        return new CCITTFaxStream(stream, params);
      } else {
        error('filter "' + name + '" not supported yet');
      }
      return stream;
    }
  };

  return constructor;
})();

var Linearization = (function linearizationLinearization() {
  function constructor(stream) {
    this.parser = new Parser(new Lexer(stream), false);
    var obj1 = this.parser.getObj();
    var obj2 = this.parser.getObj();
    var obj3 = this.parser.getObj();
    this.linDict = this.parser.getObj();
    if (IsInt(obj1) && IsInt(obj2) && IsCmd(obj3, 'obj') &&
        IsDict(this.linDict)) {
      var obj = this.linDict.get('Linearized');
      if (!(IsNum(obj) && obj > 0))
        this.linDict = null;
    }
  }

  constructor.prototype = {
    getInt: function linearizationGetInt(name) {
      var linDict = this.linDict;
      var obj;
      if (IsDict(linDict) &&
          IsInt(obj = linDict.get(name)) &&
          obj > 0) {
        return obj;
      }
      error('"' + name + '" field in linearization table is invalid');
      return 0;
    },
    getHint: function linearizationGetHint(index) {
      var linDict = this.linDict;
      var obj1, obj2;
      if (IsDict(linDict) &&
          IsArray(obj1 = linDict.get('H')) &&
          obj1.length >= 2 &&
          IsInt(obj2 = obj1[index]) &&
          obj2 > 0) {
        return obj2;
      }
      error('Hints table in linearization table is invalid: ' + index);
      return 0;
    },
    get length() {
      if (!IsDict(this.linDict))
        return 0;
      return this.getInt('L');
    },
    get hintsOffset() {
      return this.getHint(0);
    },
    get hintsLength() {
      return this.getHint(1);
    },
    get hintsOffset2() {
      return this.getHint(2);
    },
    get hintsLenth2() {
      return this.getHint(3);
    },
    get objectNumberFirst() {
      return this.getInt('O');
    },
    get endFirst() {
      return this.getInt('E');
    },
    get numPages() {
      return this.getInt('N');
    },
    get mainXRefEntriesOffset() {
      return this.getInt('T');
    },
    get pageFirst() {
      return this.getInt('P');
    }
  };

  return constructor;
})();

var XRef = (function xRefXRef() {
  function constructor(stream, startXRef, mainXRefEntriesOffset) {
    this.stream = stream;
    this.entries = [];
    this.xrefstms = {};
    var trailerDict = this.readXRef(startXRef);

    // prepare the XRef cache
    this.cache = [];

    var encrypt = trailerDict.get('Encrypt');
    if (encrypt) {
      var fileId = trailerDict.get('ID');
      this.encrypt = new CipherTransformFactory(this.fetch(encrypt),
                                                fileId[0] /*, password */);
    }

    // get the root dictionary (catalog) object
    if (!IsRef(this.root = trailerDict.get('Root')))
      error('Invalid root reference');
  }

  constructor.prototype = {
    readXRefTable: function readXRefTable(parser) {
      var obj;
      while (true) {
        if (IsCmd(obj = parser.getObj(), 'trailer'))
          break;
        if (!IsInt(obj))
          error('Invalid XRef table');
        var first = obj;
        if (!IsInt(obj = parser.getObj()))
          error('Invalid XRef table');
        var n = obj;
        if (first < 0 || n < 0 || (first + n) != ((first + n) | 0))
          error('Invalid XRef table: ' + first + ', ' + n);
        for (var i = first; i < first + n; ++i) {
          var entry = {};
          if (!IsInt(obj = parser.getObj()))
            error('Invalid XRef table: ' + first + ', ' + n);
          entry.offset = obj;
          if (!IsInt(obj = parser.getObj()))
            error('Invalid XRef table: ' + first + ', ' + n);
          entry.gen = obj;
          obj = parser.getObj();
          if (IsCmd(obj, 'n')) {
            entry.uncompressed = true;
          } else if (IsCmd(obj, 'f')) {
            entry.free = true;
          } else {
            error('Invalid XRef table: ' + first + ', ' + n);
          }
          if (!this.entries[i]) {
            // In some buggy PDF files the xref table claims to start at 1
            // instead of 0.
            if (i == 1 && first == 1 &&
                entry.offset == 0 && entry.gen == 65535 && entry.free) {
              i = first = 0;
            }
            this.entries[i] = entry;
          }
        }
      }

      // read the trailer dictionary
      var dict;
      if (!IsDict(dict = parser.getObj()))
        error('Invalid XRef table');

      // get the 'Prev' pointer
      var prev;
      obj = dict.get('Prev');
      if (IsInt(obj)) {
        prev = obj;
      } else if (IsRef(obj)) {
        // certain buggy PDF generators generate "/Prev NNN 0 R" instead
        // of "/Prev NNN"
        prev = obj.num;
      }
      if (prev) {
        this.readXRef(prev);
      }

      // check for 'XRefStm' key
      if (IsInt(obj = dict.get('XRefStm'))) {
        var pos = obj;
        // ignore previously loaded xref streams (possible infinite recursion)
        if (!(pos in this.xrefstms)) {
          this.xrefstms[pos] = 1;
          this.readXRef(pos);
        }
      }

      return dict;
    },
    readXRefStream: function readXRefStream(stream) {
      var streamParameters = stream.parameters;
      var byteWidths = streamParameters.get('W');
      var range = streamParameters.get('Index');
      if (!range)
        range = [0, streamParameters.get('Size')];
      var i, j;
      while (range.length > 0) {
        var first = range[0], n = range[1];
        if (!IsInt(first) || !IsInt(n))
          error('Invalid XRef range fields: ' + first + ', ' + n);
        var typeFieldWidth = byteWidths[0];
        var offsetFieldWidth = byteWidths[1];
        var generationFieldWidth = byteWidths[2];
        if (!IsInt(typeFieldWidth) || !IsInt(offsetFieldWidth) ||
            !IsInt(generationFieldWidth)) {
          error('Invalid XRef entry fields length: ' + first + ', ' + n);
        }
        for (i = 0; i < n; ++i) {
          var type = 0, offset = 0, generation = 0;
          for (j = 0; j < typeFieldWidth; ++j)
            type = (type << 8) | stream.getByte();
          // if type field is absent, its default value = 1
          if (typeFieldWidth == 0)
            type = 1;
          for (j = 0; j < offsetFieldWidth; ++j)
            offset = (offset << 8) | stream.getByte();
          for (j = 0; j < generationFieldWidth; ++j)
            generation = (generation << 8) | stream.getByte();
          var entry = {};
          entry.offset = offset;
          entry.gen = generation;
          switch (type) {
            case 0:
              entry.free = true;
              break;
            case 1:
              entry.uncompressed = true;
              break;
            case 2:
              break;
            default:
              error('Invalid XRef entry type: ' + type);
          }
          if (!this.entries[first + i])
            this.entries[first + i] = entry;
        }
        range.splice(0, 2);
      }
      var prev = streamParameters.get('Prev');
      if (IsInt(prev))
        this.readXRef(prev);
      return streamParameters;
    },
    readXRef: function readXref(startXRef) {
      var stream = this.stream;
      stream.pos = startXRef;
      var parser = new Parser(new Lexer(stream), true);
      var obj = parser.getObj();
      // parse an old-style xref table
      if (IsCmd(obj, 'xref'))
        return this.readXRefTable(parser);
      // parse an xref stream
      if (IsInt(obj)) {
        if (!IsInt(parser.getObj()) ||
            !IsCmd(parser.getObj(), 'obj') ||
            !IsStream(obj = parser.getObj())) {
          error('Invalid XRef stream');
        }
        return this.readXRefStream(obj);
      }
      error('Invalid XRef');
      return null;
    },
    getEntry: function xRefGetEntry(i) {
      var e = this.entries[i];
      if (e.free)
        error('reading an XRef stream not implemented yet');
      return e;
    },
    fetchIfRef: function xRefFetchIfRef(obj) {
      if (!IsRef(obj))
        return obj;
      return this.fetch(obj);
    },
    fetch: function xRefFetch(ref, suppressEncryption) {
      var num = ref.num;
      var e = this.cache[num];
      if (e)
        return e;

      e = this.getEntry(num);
      var gen = ref.gen;
      var stream, parser;
      if (e.uncompressed) {
        if (e.gen != gen)
          throw ('inconsistent generation in XRef');
        stream = this.stream.makeSubStream(e.offset);
        parser = new Parser(new Lexer(stream), true, this);
        var obj1 = parser.getObj();
        var obj2 = parser.getObj();
        var obj3 = parser.getObj();
        if (!IsInt(obj1) || obj1 != num ||
            !IsInt(obj2) || obj2 != gen ||
            !IsCmd(obj3)) {
          error('bad XRef entry');
        }
        if (!IsCmd(obj3, 'obj')) {
          // some bad pdfs use "obj1234" and really mean 1234
          if (obj3.cmd.indexOf('obj') == 0) {
            num = parseInt(obj3.cmd.substring(3), 10);
            if (!isNaN(num))
              return num;
          }
          error('bad XRef entry');
        }
        if (this.encrypt && !suppressEncryption) {
          try {
            e = parser.getObj(this.encrypt.createCipherTransform(num, gen));
          } catch (ex) {
            // almost all streams must be encrypted, but sometimes
            // they are not probably due to some broken generators
            // re-trying without encryption
            return this.fetch(ref, true);
          }
        } else {
          e = parser.getObj();
        }
        // Don't cache streams since they are mutable.
        if (!IsStream(e))
          this.cache[num] = e;
        return e;
      }

      // compressed entry
      stream = this.fetch(new Ref(e.offset, 0));
      if (!IsStream(stream))
        error('bad ObjStm stream');
      var first = stream.parameters.get('First');
      var n = stream.parameters.get('N');
      if (!IsInt(first) || !IsInt(n)) {
        error('invalid first and n parameters for ObjStm stream');
      }
      parser = new Parser(new Lexer(stream), false);
      var i, entries = [], nums = [];
      // read the object numbers to populate cache
      for (i = 0; i < n; ++i) {
        num = parser.getObj();
        if (!IsInt(num)) {
          error('invalid object number in the ObjStm stream: ' + num);
        }
        nums.push(num);
        var offset = parser.getObj();
        if (!IsInt(offset)) {
          error('invalid object offset in the ObjStm stream: ' + offset);
        }
      }
      // read stream objects for cache
      for (i = 0; i < n; ++i) {
        entries.push(parser.getObj());
        this.cache[nums[i]] = entries[i];
      }
      e = entries[e.gen];
      if (!e) {
        error('bad XRef entry for compressed object');
      }
      return e;
    },
    getCatalogObj: function xRefGetCatalogObj() {
      return this.fetch(this.root);
    }
  };

  return constructor;
})();

var Page = (function pagePage() {
  function constructor(xref, pageNumber, pageDict, ref) {
    this.pageNumber = pageNumber;
    this.pageDict = pageDict;
    this.stats = {
      create: Date.now(),
      compile: 0.0,
      fonts: 0.0,
      images: 0.0,
      render: 0.0
    };
    this.xref = xref;
    this.ref = ref;
  }

  constructor.prototype = {
    getPageProp: function pageGetPageProp(key) {
      return this.xref.fetchIfRef(this.pageDict.get(key));
    },
    inheritPageProp: function pageInheritPageProp(key) {
      var dict = this.pageDict;
      var obj = dict.get(key);
      while (obj === undefined) {
        dict = this.xref.fetchIfRef(dict.get('Parent'));
        if (!dict)
          break;
        obj = dict.get(key);
      }
      return obj;
    },
    get content() {
      return shadow(this, 'content', this.getPageProp('Contents'));
    },
    get resources() {
      return shadow(this, 'resources', this.inheritPageProp('Resources'));
    },
    get mediaBox() {
      var obj = this.inheritPageProp('MediaBox');
      return shadow(this, 'mediaBox',
                    ((IsArray(obj) && obj.length == 4) ? obj : null));
    },
    get annotations() {
      return shadow(this, 'annotations', this.inheritPageProp('Annots'));
    },
    get width() {
      var mediaBox = this.mediaBox;
      var rotate = this.rotate;
      var width;
      if (rotate == 0 || rotate == 180) {
        width = (mediaBox[2] - mediaBox[0]);
      } else {
        width = (mediaBox[3] - mediaBox[1]);
      }
      return shadow(this, 'width', width);
    },
    get height() {
      var mediaBox = this.mediaBox;
      var rotate = this.rotate;
      var height;
      if (rotate == 0 || rotate == 180) {
        height = (mediaBox[3] - mediaBox[1]);
      } else {
        height = (mediaBox[2] - mediaBox[0]);
      }
      return shadow(this, 'height', height);
    },
    get rotate() {
      var rotate = this.inheritPageProp('Rotate') || 0;
      // Normalize rotation so it's a multiple of 90 and between 0 and 270
      if (rotate % 90 != 0) {
        rotate = 0;
      } else if (rotate >= 360) {
        rotate = rotate % 360;
      } else if (rotate < 0) {
        // The spec doesn't cover negatives, assume its counterclockwise
        // rotation. The following is the other implementation of modulo.
        rotate = ((rotate % 360) + 360) % 360;
      }
      return shadow(this, 'rotate', rotate);
    },
    startRendering: function pageStartRendering(canvasCtx, continuation) {
      var self = this;
      var stats = self.stats;
      stats.compile = stats.fonts = stats.render = 0;

      var gfx = new CanvasGraphics(canvasCtx);
      var fonts = [];
      var images = new ImagesLoader();

      this.compile(gfx, fonts, images);
      stats.compile = Date.now();

      var displayContinuation = function pageDisplayContinuation() {
        // Always defer call to display() to work around bug in
        // Firefox error reporting from XHR callbacks.
        setTimeout(function pageSetTimeout() {
          var exc = null;
          try {
            self.display(gfx);
            stats.render = Date.now();
          } catch (e) {
            exc = e.toString();
          }
          if (continuation) continuation(exc);
        });
      };

      var fontObjs = FontLoader.bind(
        fonts,
        function pageFontObjs() {
          stats.fonts = Date.now();
          images.notifyOnLoad(function pageNotifyOnLoad() {
            stats.images = Date.now();
            displayContinuation();
          });
        });

      for (var i = 0, ii = fonts.length; i < ii; ++i)
        fonts[i].dict.fontObj = fontObjs[i];
    },


    compile: function pageCompile(gfx, fonts, images) {
      if (this.code) {
        // content was compiled
        return;
      }

      var xref = this.xref;
      var content = xref.fetchIfRef(this.content);
      var resources = xref.fetchIfRef(this.resources);
      if (IsArray(content)) {
        // fetching items
        var i, n = content.length;
        for (i = 0; i < n; ++i)
          content[i] = xref.fetchIfRef(content[i]);
        content = new StreamsSequenceStream(content);
      }
      this.code = gfx.compile(content, xref, resources, fonts, images);
    },
    display: function pageDisplay(gfx) {
      assert(this.code instanceof Function,
             'page content must be compiled first');
      var xref = this.xref;
      var resources = xref.fetchIfRef(this.resources);
      var mediaBox = xref.fetchIfRef(this.mediaBox);
      assertWellFormed(IsDict(resources), 'invalid page resources');
      gfx.beginDrawing({ x: mediaBox[0], y: mediaBox[1],
            width: this.width,
            height: this.height,
            rotate: this.rotate });
      gfx.execute(this.code, xref, resources);
      gfx.endDrawing();
    },
    rotatePoint: function pageRotatePoint(x, y) {
      var rotate = this.rotate;
      switch (rotate) {
        case 180:
          return {x: this.width - x, y: y};
        case 90:
          return {x: this.width - y, y: this.height - x};
        case 270:
          return {x: y, y: x};
        case 0:
        default:
          return {x: x, y: this.height - y};
      }
    },
    getLinks: function pageGetLinks() {
      var xref = this.xref;
      var annotations = xref.fetchIfRef(this.annotations) || [];
      var i, n = annotations.length;
      var links = [];
      for (i = 0; i < n; ++i) {
        var annotation = xref.fetch(annotations[i]);
        if (!IsDict(annotation))
          continue;
        var subtype = annotation.get('Subtype');
        if (!IsName(subtype) || subtype.name != 'Link')
          continue;
        var rect = annotation.get('Rect');
        var topLeftCorner = this.rotatePoint(rect[0], rect[1]);
        var bottomRightCorner = this.rotatePoint(rect[2], rect[3]);

        var link = {};
        link.x = Math.min(topLeftCorner.x, bottomRightCorner.x);
        link.y = Math.min(topLeftCorner.y, bottomRightCorner.y);
        link.width = Math.abs(topLeftCorner.x - bottomRightCorner.x);
        link.height = Math.abs(topLeftCorner.y - bottomRightCorner.y);
        var a = this.xref.fetchIfRef(annotation.get('A'));
        if (a) {
          switch (a.get('S').name) {
            case 'URI':
              link.url = a.get('URI');
              break;
            case 'GoTo':
              link.dest = a.get('D');
              break;
            default:
              TODO('other link types');
          }
        } else if (annotation.has('Dest')) {
          // simple destination link
          var dest = annotation.get('Dest');
          link.dest = IsName(dest) ? dest.name : dest;
        }
        links.push(link);
      }
      return links;
    }
  };

  return constructor;
})();

var Catalog = (function catalogCatalog() {
  function constructor(xref) {
    this.xref = xref;
    var obj = xref.getCatalogObj();
    assertWellFormed(IsDict(obj), 'catalog object is not a dictionary');
    this.catDict = obj;
  }

  constructor.prototype = {
    get toplevelPagesDict() {
      var pagesObj = this.catDict.get('Pages');
      assertWellFormed(IsRef(pagesObj), 'invalid top-level pages reference');
      var xrefObj = this.xref.fetch(pagesObj);
      assertWellFormed(IsDict(xrefObj), 'invalid top-level pages dictionary');
      // shadow the prototype getter
      return shadow(this, 'toplevelPagesDict', xrefObj);
    },
    get documentOutline() {
      var obj = this.catDict.get('Outlines');
      var xref = this.xref;
      var root = { items: [] };
      if (IsRef(obj)) {
        obj = xref.fetch(obj).get('First');
        var processed = new RefSet();
        if (IsRef(obj)) {
          var queue = [{obj: obj, parent: root}];
          // to avoid recursion keeping track of the items
          // in the processed dictionary
          processed.put(obj);
          while (queue.length > 0) {
            var i = queue.shift();
            var outlineDict = xref.fetch(i.obj);
            if (!outlineDict.has('Title'))
              error('Invalid outline item');
            var dest = outlineDict.get('A');
            if (dest)
              dest = xref.fetchIfRef(dest).get('D');
            else if (outlineDict.has('Dest')) {
              dest = outlineDict.get('Dest');
              if (IsName(dest))
                dest = dest.name;
            }
            var title = xref.fetchIfRef(outlineDict.get('Title'));
            var outlineItem = {
              dest: dest,
              title: stringToPDFString(title),
              color: outlineDict.get('C') || [0, 0, 0],
              count: outlineDict.get('Count'),
              bold: !!(outlineDict.get('F') & 2),
              italic: !!(outlineDict.get('F') & 1),
              items: []
            };
            i.parent.items.push(outlineItem);
            obj = outlineDict.get('First');
            if (IsRef(obj) && !processed.has(obj)) {
              queue.push({obj: obj, parent: outlineItem});
              processed.put(obj);
            }
            obj = outlineDict.get('Next');
            if (IsRef(obj) && !processed.has(obj)) {
              queue.push({obj: obj, parent: i.parent});
              processed.put(obj);
            }
          }
        }
      }
      obj = root.items.length > 0 ? root.items : null;
      return shadow(this, 'documentOutline', obj);
    },
    get numPages() {
      var obj = this.toplevelPagesDict.get('Count');
      assertWellFormed(
        IsInt(obj),
        'page count in top level pages object is not an integer'
      );
      // shadow the prototype getter
      return shadow(this, 'num', obj);
    },
    traverseKids: function catalogTraverseKids(pagesDict) {
      var pageCache = this.pageCache;
      var kids = pagesDict.get('Kids');
      assertWellFormed(IsArray(kids),
                       'page dictionary kids object is not an array');
      for (var i = 0; i < kids.length; ++i) {
        var kid = kids[i];
        assertWellFormed(IsRef(kid),
                         'page dictionary kid is not a reference');
        var obj = this.xref.fetch(kid);
        if (IsDict(obj, 'Page') || (IsDict(obj) && !obj.has('Kids'))) {
          pageCache.push(new Page(this.xref, pageCache.length, obj, kid));
        } else { // must be a child page dictionary
          assertWellFormed(
            IsDict(obj),
            'page dictionary kid reference points to wrong type of object'
          );
          this.traverseKids(obj);
        }
      }
    },
    get destinations() {
      function fetchDestination(xref, ref) {
        var dest = xref.fetchIfRef(ref);
        return IsDict(dest) ? dest.get('D') : dest;
      }

      var xref = this.xref;
      var dests = {}, nameTreeRef, nameDictionaryRef;
      var obj = this.catDict.get('Names');
      if (obj)
        nameTreeRef = xref.fetchIfRef(obj).get('Dests');
      else if (this.catDict.has('Dests'))
        nameDictionaryRef = this.catDict.get('Dests');

      if (nameDictionaryRef) {
        // reading simple destination dictionary
        obj = xref.fetchIfRef(nameDictionaryRef);
        obj.forEach(function catalogForEach(key, value) {
          if (!value) return;
          dests[key] = fetchDestination(xref, value);
        });
      }
      if (nameTreeRef) {
        // reading name tree
        var processed = new RefSet();
        processed.put(nameTreeRef);
        var queue = [nameTreeRef];
        while (queue.length > 0) {
          var i, n;
          obj = xref.fetch(queue.shift());
          if (obj.has('Kids')) {
            var kids = obj.get('Kids');
            for (i = 0, n = kids.length; i < n; i++) {
              var kid = kids[i];
              if (processed.has(kid))
                error('invalid destinations');
              queue.push(kid);
              processed.put(kid);
            }
            continue;
          }
          var names = obj.get('Names');
          for (i = 0, n = names.length; i < n; i += 2) {
            dests[names[i]] = fetchDestination(xref, names[i + 1]);
          }
        }
      }
      return shadow(this, 'destinations', dests);
    },
    getPage: function catalogGetPage(n) {
      var pageCache = this.pageCache;
      if (!pageCache) {
        pageCache = this.pageCache = [];
        this.traverseKids(this.toplevelPagesDict);
      }
      return this.pageCache[n - 1];
    }
  };

  return constructor;
})();

var PDFDoc = (function pDFDoc() {
  function constructor(stream) {
    assertWellFormed(stream.length > 0, 'stream must have data');
    this.stream = stream;
    this.setup();
  }

  function find(stream, needle, limit, backwards) {
    var pos = stream.pos;
    var end = stream.end;
    var str = '';
    if (pos + limit > end)
      limit = end - pos;
    for (var n = 0; n < limit; ++n)
      str += stream.getChar();
    stream.pos = pos;
    var index = backwards ? str.lastIndexOf(needle) : str.indexOf(needle);
    if (index == -1)
      return false; /* not found */
    stream.pos += index;
    return true; /* found */
  }

  constructor.prototype = {
    get linearization() {
      var length = this.stream.length;
      var linearization = false;
      if (length) {
        linearization = new Linearization(this.stream);
        if (linearization.length != length)
          linearization = false;
      }
      // shadow the prototype getter with a data property
      return shadow(this, 'linearization', linearization);
    },
    get startXRef() {
      var stream = this.stream;
      var startXRef = 0;
      var linearization = this.linearization;
      if (linearization) {
        // Find end of first obj.
        stream.reset();
        if (find(stream, 'endobj', 1024))
          startXRef = stream.pos + 6;
      } else {
        // Find startxref at the end of the file.
        var start = stream.end - 1024;
        if (start < 0)
          start = 0;
        stream.pos = start;
        if (find(stream, 'startxref', 1024, true)) {
          stream.skip(9);
          var ch;
          do {
            ch = stream.getChar();
          } while (Lexer.isSpace(ch));
          var str = '';
          while ((ch - '0') <= 9) {
            str += ch;
            ch = stream.getChar();
          }
          startXRef = parseInt(str, 10);
          if (isNaN(startXRef))
            startXRef = 0;
        }
      }
      // shadow the prototype getter with a data property
      return shadow(this, 'startXRef', startXRef);
    },
    get mainXRefEntriesOffset() {
      var mainXRefEntriesOffset = 0;
      var linearization = this.linearization;
      if (linearization)
        mainXRefEntriesOffset = linearization.mainXRefEntriesOffset;
      // shadow the prototype getter with a data property
      return shadow(this, 'mainXRefEntriesOffset', mainXRefEntriesOffset);
    },
    // Find the header, remove leading garbage and setup the stream
    // starting from the header.
    checkHeader: function pDFDocCheckHeader() {
      var stream = this.stream;
      stream.reset();
      if (find(stream, '%PDF-', 1024)) {
        // Found the header, trim off any garbage before it.
        stream.moveStart();
        return;
      }
      // May not be a PDF file, continue anyway.
    },
    setup: function pDFDocSetup(ownerPassword, userPassword) {
      this.checkHeader();
      this.xref = new XRef(this.stream,
                           this.startXRef,
                           this.mainXRefEntriesOffset);
      this.catalog = new Catalog(this.xref);
    },
    get numPages() {
      var linearization = this.linearization;
      var num = linearization ? linearization.numPages : this.catalog.numPages;
      // shadow the prototype getter
      return shadow(this, 'numPages', num);
    },
    getPage: function pDFDocGetPage(n) {
      return this.catalog.getPage(n);
    }
  };

  return constructor;
})();

var Encodings = {
  get ExpertEncoding() {
    return shadow(this, 'ExpertEncoding', ['', '', '', '', '', '', '', '', '',
      '', '', '', '', '', '', '', '', '', '', '', '', '', '', '', '', '', '',
      '', '', '', '', '', 'space', 'exclamsmall', 'Hungarumlautsmall', '',
      'dollaroldstyle', 'dollarsuperior', 'ampersandsmall', 'Acutesmall',
      'parenleftsuperior', 'parenrightsuperior', 'twodotenleader',
      'onedotenleader', 'comma', 'hyphen', 'period', 'fraction',
      'zerooldstyle', 'oneoldstyle', 'twooldstyle', 'threeoldstyle',
      'fouroldstyle', 'fiveoldstyle', 'sixoldstyle', 'sevenoldstyle',
      'eightoldstyle', 'nineoldstyle', 'colon', 'semicolon', 'commasuperior',
      'threequartersemdash', 'periodsuperior', 'questionsmall', '',
      'asuperior', 'bsuperior', 'centsuperior', 'dsuperior', 'esuperior', '',
      '', 'isuperior', '', '', 'lsuperior', 'msuperior', 'nsuperior',
      'osuperior', '', '', 'rsuperior', 'ssuperior', 'tsuperior', '', 'ff',
      'fi', 'fl', 'ffi', 'ffl', 'parenleftinferior', '', 'parenrightinferior',
      'Circumflexsmall', 'hyphensuperior', 'Gravesmall', 'Asmall', 'Bsmall',
      'Csmall', 'Dsmall', 'Esmall', 'Fsmall', 'Gsmall', 'Hsmall', 'Ismall',
      'Jsmall', 'Ksmall', 'Lsmall', 'Msmall', 'Nsmall', 'Osmall', 'Psmall',
      'Qsmall', 'Rsmall', 'Ssmall', 'Tsmall', 'Usmall', 'Vsmall', 'Wsmall',
      'Xsmall', 'Ysmall', 'Zsmall', 'colonmonetary', 'onefitted', 'rupiah',
      'Tildesmall', '', '', '', '', '', '', '', '', '', '', '', '', '', '', '',
      '', '', '', '', '', '', '', '', '', '', '', '', '', '', '', '', '', '',
      '', 'exclamdownsmall', 'centoldstyle', 'Lslashsmall', '', '',
      'Scaronsmall', 'Zcaronsmall', 'Dieresissmall', 'Brevesmall',
      'Caronsmall', '', 'Dotaccentsmall', '', '', 'Macronsmall', '', '',
      'figuredash', 'hypheninferior', '', '', 'Ogoneksmall', 'Ringsmall',
      'Cedillasmall', '', '', '', 'onequarter', 'onehalf', 'threequarters',
      'questiondownsmall', 'oneeighth', 'threeeighths', 'fiveeighths',
      'seveneighths', 'onethird', 'twothirds', '', '', 'zerosuperior',
      'onesuperior', 'twosuperior', 'threesuperior', 'foursuperior',
      'fivesuperior', 'sixsuperior', 'sevensuperior', 'eightsuperior',
      'ninesuperior', 'zeroinferior', 'oneinferior', 'twoinferior',
      'threeinferior', 'fourinferior', 'fiveinferior', 'sixinferior',
      'seveninferior', 'eightinferior', 'nineinferior', 'centinferior',
      'dollarinferior', 'periodinferior', 'commainferior', 'Agravesmall',
      'Aacutesmall', 'Acircumflexsmall', 'Atildesmall', 'Adieresissmall',
      'Aringsmall', 'AEsmall', 'Ccedillasmall', 'Egravesmall', 'Eacutesmall',
      'Ecircumflexsmall', 'Edieresissmall', 'Igravesmall', 'Iacutesmall',
      'Icircumflexsmall', 'Idieresissmall', 'Ethsmall', 'Ntildesmall',
      'Ogravesmall', 'Oacutesmall', 'Ocircumflexsmall', 'Otildesmall',
      'Odieresissmall', 'OEsmall', 'Oslashsmall', 'Ugravesmall', 'Uacutesmall',
      'Ucircumflexsmall', 'Udieresissmall', 'Yacutesmall', 'Thornsmall',
      'Ydieresissmall'
    ]);
  },
  get MacExpertEncoding() {
    return shadow(this, 'MacExpertEncoding', ['', '', '', '', '', '', '', '',
      '', '', '', '', '', '', '', '', '', '', '', '', '', '', '', '', '', '',
      '', '', '', '', '', '', 'space', 'exclamsmall', 'Hungarumlautsmall',
      'centoldstyle', 'dollaroldstyle', 'dollarsuperior', 'ampersandsmall',
      'Acutesmall', 'parenleftsuperior', 'parenrightsuperior',
      'twodotenleader', 'onedotenleader', 'comma', 'hyphen', 'period',
      'fraction', 'zerooldstyle', 'oneoldstyle', 'twooldstyle',
      'threeoldstyle', 'fouroldstyle', 'fiveoldstyle', 'sixoldstyle',
      'sevenoldstyle', 'eightoldstyle', 'nineoldstyle', 'colon', 'semicolon',
      '', 'threequartersemdash', '', 'questionsmall', '', '', '', '',
      'Ethsmall', '', '', 'onequarter', 'onehalf', 'threequarters',
      'oneeighth', 'threeeighths', 'fiveeighths', 'seveneighths', 'onethird',
      'twothirds', '', '', '', '', '', '', 'ff', 'fi', 'fl', 'ffi', 'ffl',
      'parenleftinferior', '', 'parenrightinferior', 'Circumflexsmall',
      'hypheninferior', 'Gravesmall', 'Asmall', 'Bsmall', 'Csmall', 'Dsmall',
      'Esmall', 'Fsmall', 'Gsmall', 'Hsmall', 'Ismall', 'Jsmall', 'Ksmall',
      'Lsmall', 'Msmall', 'Nsmall', 'Osmall', 'Psmall', 'Qsmall', 'Rsmall',
      'Ssmall', 'Tsmall', 'Usmall', 'Vsmall', 'Wsmall', 'Xsmall', 'Ysmall',
      'Zsmall', 'colonmonetary', 'onefitted', 'rupiah', 'Tildesmall', '', '',
      'asuperior', 'centsuperior', '', '', '', '', 'Aacutesmall',
      'Agravesmall', 'Acircumflexsmall', 'Adieresissmall', 'Atildesmall',
      'Aringsmall', 'Ccedillasmall', 'Eacutesmall', 'Egravesmall',
      'Ecircumflexsmall', 'Edieresissmall', 'Iacutesmall', 'Igravesmall',
      'Icircumflexsmall', 'Idieresissmall', 'Ntildesmall', 'Oacutesmall',
      'Ogravesmall', 'Ocircumflexsmall', 'Odieresissmall', 'Otildesmall',
      'Uacutesmall', 'Ugravesmall', 'Ucircumflexsmall', 'Udieresissmall', '',
      'eightsuperior', 'fourinferior', 'threeinferior', 'sixinferior',
      'eightinferior', 'seveninferior', 'Scaronsmall', '', 'centinferior',
      'twoinferior', '', 'Dieresissmall', '', 'Caronsmall', 'osuperior',
      'fiveinferior', '', 'commainferior', 'periodinferior', 'Yacutesmall', '',
      'dollarinferior', '', 'Thornsmall', '', 'nineinferior', 'zeroinferior',
      'Zcaronsmall', 'AEsmall', 'Oslashsmall', 'questiondownsmall',
      'oneinferior', 'Lslashsmall', '', '', '', '', '', '', 'Cedillasmall', '',
      '', '', '', '', 'OEsmall', 'figuredash', 'hyphensuperior', '', '', '',
      '', 'exclamdownsmall', '', 'Ydieresissmall', '', 'onesuperior',
      'twosuperior', 'threesuperior', 'foursuperior', 'fivesuperior',
      'sixsuperior', 'sevensuperior', 'ninesuperior', 'zerosuperior', '',
      'esuperior', 'rsuperior', 'tsuperior', '', '', 'isuperior', 'ssuperior',
      'dsuperior', '', '', '', '', '', 'lsuperior', 'Ogoneksmall',
      'Brevesmall', 'Macronsmall', 'bsuperior', 'nsuperior', 'msuperior',
      'commasuperior', 'periodsuperior', 'Dotaccentsmall', 'Ringsmall'
    ]);
  },
  get MacRomanEncoding() {
    return shadow(this, 'MacRomanEncoding', ['', '', '', '', '', '', '', '',
      '', '', '', '', '', '', '', '', '', '', '', '', '', '', '', '', '', '',
      '', '', '', '', '', '', 'space', 'exclam', 'quotedbl', 'numbersign',
      'dollar', 'percent', 'ampersand', 'quotesingle', 'parenleft',
      'parenright', 'asterisk', 'plus', 'comma', 'hyphen', 'period', 'slash',
      'zero', 'one', 'two', 'three', 'four', 'five', 'six', 'seven', 'eight',
      'nine', 'colon', 'semicolon', 'less', 'equal', 'greater', 'question',
      'at', 'A', 'B', 'C', 'D', 'E', 'F', 'G', 'H', 'I', 'J', 'K', 'L', 'M',
      'N', 'O', 'P', 'Q', 'R', 'S', 'T', 'U', 'V', 'W', 'X', 'Y', 'Z',
      'bracketleft', 'backslash', 'bracketright', 'asciicircum', 'underscore',
      'grave', 'a', 'b', 'c', 'd', 'e', 'f', 'g', 'h', 'i', 'j', 'k', 'l', 'm',
      'n', 'o', 'p', 'q', 'r', 's', 't', 'u', 'v', 'w', 'x', 'y', 'z',
      'braceleft', 'bar', 'braceright', 'asciitilde', '', 'Adieresis', 'Aring',
      'Ccedilla', 'Eacute', 'Ntilde', 'Odieresis', 'Udieresis', 'aacute',
      'agrave', 'acircumflex', 'adieresis', 'atilde', 'aring', 'ccedilla',
      'eacute', 'egrave', 'ecircumflex', 'edieresis', 'iacute', 'igrave',
      'icircumflex', 'idieresis', 'ntilde', 'oacute', 'ograve', 'ocircumflex',
      'odieresis', 'otilde', 'uacute', 'ugrave', 'ucircumflex', 'udieresis',
      'dagger', 'degree', 'cent', 'sterling', 'section', 'bullet', 'paragraph',
      'germandbls', 'registered', 'copyright', 'trademark', 'acute',
      'dieresis', 'notequal', 'AE', 'Oslash', 'infinity', 'plusminus',
      'lessequal', 'greaterequal', 'yen', 'mu', 'partialdiff', 'summation',
      'product', 'pi', 'integral', 'ordfeminine', 'ordmasculine', 'Omega',
      'ae', 'oslash', 'questiondown', 'exclamdown', 'logicalnot', 'radical',
      'florin', 'approxequal', 'Delta', 'guillemotleft', 'guillemotright',
      'ellipsis', 'space', 'Agrave', 'Atilde', 'Otilde', 'OE', 'oe', 'endash',
      'emdash', 'quotedblleft', 'quotedblright', 'quoteleft', 'quoteright',
      'divide', 'lozenge', 'ydieresis', 'Ydieresis', 'fraction', 'currency',
      'guilsinglleft', 'guilsinglright', 'fi', 'fl', 'daggerdbl',
      'periodcentered', 'quotesinglbase', 'quotedblbase', 'perthousand',
      'Acircumflex', 'Ecircumflex', 'Aacute', 'Edieresis', 'Egrave', 'Iacute',
      'Icircumflex', 'Idieresis', 'Igrave', 'Oacute', 'Ocircumflex', 'apple',
      'Ograve', 'Uacute', 'Ucircumflex', 'Ugrave', 'dotlessi', 'circumflex',
      'tilde', 'macron', 'breve', 'dotaccent', 'ring', 'cedilla',
      'hungarumlaut', 'ogonek', 'caron'
    ]);
  },
  get StandardEncoding() {
    return shadow(this, 'StandardEncoding', ['', '', '', '', '', '', '', '',
      '', '', '', '', '', '', '', '', '', '', '', '', '', '', '', '', '', '',
      '', '', '', '', '', '', 'space', 'exclam', 'quotedbl', 'numbersign',
      'dollar', 'percent', 'ampersand', 'quoteright', 'parenleft',
      'parenright', 'asterisk', 'plus', 'comma', 'hyphen', 'period', 'slash',
      'zero', 'one', 'two', 'three', 'four', 'five', 'six', 'seven', 'eight',
      'nine', 'colon', 'semicolon', 'less', 'equal', 'greater', 'question',
      'at', 'A', 'B', 'C', 'D', 'E', 'F', 'G', 'H', 'I', 'J', 'K', 'L', 'M',
      'N', 'O', 'P', 'Q', 'R', 'S', 'T', 'U', 'V', 'W', 'X', 'Y', 'Z',
      'bracketleft', 'backslash', 'bracketright', 'asciicircum', 'underscore',
      'quoteleft', 'a', 'b', 'c', 'd', 'e', 'f', 'g', 'h', 'i', 'j', 'k', 'l',
      'm', 'n', 'o', 'p', 'q', 'r', 's', 't', 'u', 'v', 'w', 'x', 'y', 'z',
      'braceleft', 'bar', 'braceright', 'asciitilde', '', '', 'exclamdown',
      'cent', 'sterling', 'fraction', 'yen', 'florin', 'section', 'currency',
      'quotesingle', 'quotedblleft', 'guillemotleft', 'guilsinglleft',
      'guilsinglright', 'fi', 'fl', '', 'endash', 'dagger', 'daggerdbl',
      'periodcentered', '', 'paragraph', 'bullet', 'quotesinglbase',
      'quotedblbase', 'quotedblright', 'guillemotright', 'ellipsis',
      'perthousand', '', 'questiondown', '', 'grave', 'acute', 'circumflex',
      'tilde', 'macron', 'breve', 'dotaccent', 'dieresis', '', 'ring',
      'cedilla', '', 'hungarumlaut', 'ogonek', 'caron', 'emdash', '', '', '',
      '', '', '', '', '', '', '', '', '', '', '', '', '', 'AE', '',
      'ordfeminine', '', '', '', '', 'Lslash', 'Oslash', 'OE', 'ordmasculine',
      '', '', '', '', '', 'ae', '', '', '', 'dotlessi', '', '', 'lslash',
      'oslash', 'oe', 'germandbls'
    ]);
  },
  get WinAnsiEncoding() {
    return shadow(this, 'WinAnsiEncoding', ['', '', '', '', '', '', '', '', '',
      '', '', '', '', '', '', '', '', '', '', '', '', '', '', '', '', '', '',
      '', '', '', '', '', 'space', 'exclam', 'quotedbl', 'numbersign',
      'dollar', 'percent', 'ampersand', 'quotesingle', 'parenleft',
      'parenright', 'asterisk', 'plus', 'comma', 'hyphen', 'period', 'slash',
      'zero', 'one', 'two', 'three', 'four', 'five', 'six', 'seven', 'eight',
      'nine', 'colon', 'semicolon', 'less', 'equal', 'greater', 'question',
      'at', 'A', 'B', 'C', 'D', 'E', 'F', 'G', 'H', 'I', 'J', 'K', 'L', 'M',
      'N', 'O', 'P', 'Q', 'R', 'S', 'T', 'U', 'V', 'W', 'X', 'Y', 'Z',
      'bracketleft', 'backslash', 'bracketright', 'asciicircum', 'underscore',
      'grave', 'a', 'b', 'c', 'd', 'e', 'f', 'g', 'h', 'i', 'j', 'k', 'l', 'm',
      'n', 'o', 'p', 'q', 'r', 's', 't', 'u', 'v', 'w', 'x', 'y', 'z',
      'braceleft', 'bar', 'braceright', 'asciitilde', 'bullet', 'Euro',
      'bullet', 'quotesinglbase', 'florin', 'quotedblbase', 'ellipsis',
      'dagger', 'daggerdbl', 'circumflex', 'perthousand', 'Scaron',
      'guilsinglleft', 'OE', 'bullet', 'Zcaron', 'bullet', 'bullet',
      'quoteleft', 'quoteright', 'quotedblleft', 'quotedblright', 'bullet',
      'endash', 'emdash', 'tilde', 'trademark', 'scaron', 'guilsinglright',
      'oe', 'bullet', 'zcaron', 'Ydieresis', 'space', 'exclamdown', 'cent',
      'sterling', 'currency', 'yen', 'brokenbar', 'section', 'dieresis',
      'copyright', 'ordfeminine', 'guillemotleft', 'logicalnot', 'hyphen',
      'registered', 'macron', 'degree', 'plusminus', 'twosuperior',
      'threesuperior', 'acute', 'mu', 'paragraph', 'periodcentered',
      'cedilla', 'onesuperior', 'ordmasculine', 'guillemotright', 'onequarter',
      'onehalf', 'threequarters', 'questiondown', 'Agrave', 'Aacute',
      'Acircumflex', 'Atilde', 'Adieresis', 'Aring', 'AE', 'Ccedilla',
      'Egrave', 'Eacute', 'Ecircumflex', 'Edieresis', 'Igrave', 'Iacute',
      'Icircumflex', 'Idieresis', 'Eth', 'Ntilde', 'Ograve', 'Oacute',
      'Ocircumflex', 'Otilde', 'Odieresis', 'multiply', 'Oslash', 'Ugrave',
      'Uacute', 'Ucircumflex', 'Udieresis', 'Yacute', 'Thorn', 'germandbls',
      'agrave', 'aacute', 'acircumflex', 'atilde', 'adieresis', 'aring', 'ae',
      'ccedilla', 'egrave', 'eacute', 'ecircumflex', 'edieresis', 'igrave',
      'iacute', 'icircumflex', 'idieresis', 'eth', 'ntilde', 'ograve',
      'oacute', 'ocircumflex', 'otilde', 'odieresis', 'divide', 'oslash',
      'ugrave', 'uacute', 'ucircumflex', 'udieresis', 'yacute', 'thorn',
      'ydieresis'
    ]);
  },
  get symbolsEncoding() {
    return shadow(this, 'symbolsEncoding', ['', '', '', '', '', '', '', '', '',
      '', '', '', '', '', '', '', '', '', '', '', '', '', '', '', '', '', '',
      '', '', '', '', '', 'space', 'exclam', 'universal', 'numbersign',
      'existential', 'percent', 'ampersand', 'suchthat', 'parenleft',
      'parenright', 'asteriskmath', 'plus', 'comma', 'minus', 'period',
      'slash', 'zero', 'one', 'two', 'three', 'four', 'five', 'six', 'seven',
      'eight', 'nine', 'colon', 'semicolon', 'less', 'equal', 'greater',
      'question', 'congruent', 'Alpha', 'Beta', 'Chi', 'Delta', 'Epsilon',
      'Phi', 'Gamma', 'Eta', 'Iota', 'theta1', 'Kappa', 'Lambda', 'Mu', 'Nu',
      'Omicron', 'Pi', 'Theta', 'Rho', 'Sigma', 'Tau', 'Upsilon', 'sigma1',
      'Omega', 'Xi', 'Psi', 'Zeta', 'bracketleft', 'therefore', 'bracketright',
      'perpendicular', 'underscore', 'radicalex', 'alpha', 'beta', 'chi',
      'delta', 'epsilon', 'phi', 'gamma', 'eta', 'iota', 'phi1', 'kappa',
      'lambda', 'mu', 'nu', 'omicron', 'pi', 'theta', 'rho', 'sigma', 'tau',
      'upsilon', 'omega1', 'omega', 'xi', 'psi', 'zeta', 'braceleft', 'bar',
      'braceright', 'similar', '', '', '', '', '', '', '', '', '', '', '', '',
      '', '', '', '', '', '', '', '', '', '', '', '', '', '', '', '', '', '',
      '', '', '', 'Euro', 'Upsilon1', 'minute', 'lessequal', 'fraction',
      'infinity', 'florin', 'club', 'diamond', 'heart', 'spade', 'arrowboth',
      'arrowleft', 'arrowup', 'arrowright', 'arrowdown', 'degree', 'plusminus',
      'second', 'greaterequal', 'multiply', 'proportional', 'partialdiff',
      'bullet', 'divide', 'notequal', 'equivalence', 'approxequal', 'ellipsis',
      'arrowvertex', 'arrowhorizex', 'carriagereturn', 'aleph', 'Ifraktur',
      'Rfraktur', 'weierstrass', 'circlemultiply', 'circleplus', 'emptyset',
      'intersection', 'union', 'propersuperset', 'reflexsuperset', 'notsubset',
      'propersubset', 'reflexsubset', 'element', 'notelement', 'angle',
      'gradient', 'registerserif', 'copyrightserif', 'trademarkserif',
      'product', 'radical', 'dotmath', 'logicalnot', 'logicaland', 'logicalor',
      'arrowdblboth', 'arrowdblleft', 'arrowdblup', 'arrowdblright',
      'arrowdbldown', 'lozenge', 'angleleft', 'registersans', 'copyrightsans',
      'trademarksans', 'summation', 'parenlefttp', 'parenleftex',
      'parenleftbt', 'bracketlefttp', 'bracketleftex', 'bracketleftbt',
      'bracelefttp', 'braceleftmid', 'braceleftbt', 'braceex', '',
      'angleright', 'integral', 'integraltp', 'integralex', 'integralbt',
      'parenrighttp', 'parenrightex', 'parenrightbt', 'bracketrighttp',
      'bracketrightex', 'bracketrightbt', 'bracerighttp', 'bracerightmid',
      'bracerightbt'
    ]);
  },
  get zapfDingbatsEncoding() {
    return shadow(this, 'zapfDingbatsEncoding', ['', '', '', '', '', '', '',
      '', '', '', '', '', '', '', '', '', '', '', '', '', '', '', '', '', '',
      '', '', '', '', '', '', '', 'space', 'a1', 'a2', 'a202', 'a3', 'a4',
      'a5', 'a119', 'a118', 'a117', 'a11', 'a12', 'a13', 'a14', 'a15', 'a16',
      'a105', 'a17', 'a18', 'a19', 'a20', 'a21', 'a22', 'a23', 'a24', 'a25',
      'a26', 'a27', 'a28', 'a6', 'a7', 'a8', 'a9', 'a10', 'a29', 'a30', 'a31',
      'a32', 'a33', 'a34', 'a35', 'a36', 'a37', 'a38', 'a39', 'a40', 'a41',
      'a42', 'a43', 'a44', 'a45', 'a46', 'a47', 'a48', 'a49', 'a50', 'a51',
      'a52', 'a53', 'a54', 'a55', 'a56', 'a57', 'a58', 'a59', 'a60', 'a61',
      'a62', 'a63', 'a64', 'a65', 'a66', 'a67', 'a68', 'a69', 'a70', 'a71',
      'a72', 'a73', 'a74', 'a203', 'a75', 'a204', 'a76', 'a77', 'a78', 'a79',
      'a81', 'a82', 'a83', 'a84', 'a97', 'a98', 'a99', 'a100', '', '', '', '',
      '', '', '', '', '', '', '', '', '', '', '', '', '', '', '', '', '', '',
      '', '', '', '', '', '', '', '', '', '', '', '', 'a101', 'a102', 'a103',
      'a104', 'a106', 'a107', 'a108', 'a112', 'a111', 'a110', 'a109', 'a120',
      'a121', 'a122', 'a123', 'a124', 'a125', 'a126', 'a127', 'a128', 'a129',
      'a130', 'a131', 'a132', 'a133', 'a134', 'a135', 'a136', 'a137', 'a138',
      'a139', 'a140', 'a141', 'a142', 'a143', 'a144', 'a145', 'a146', 'a147',
      'a148', 'a149', 'a150', 'a151', 'a152', 'a153', 'a154', 'a155', 'a156',
      'a157', 'a158', 'a159', 'a160', 'a161', 'a163', 'a164', 'a196', 'a165',
      'a192', 'a166', 'a167', 'a168', 'a169', 'a170', 'a171', 'a172', 'a173',
      'a162', 'a174', 'a175', 'a176', 'a177', 'a178', 'a179', 'a193', 'a180',
      'a199', 'a181', 'a200', 'a182', '', 'a201', 'a183', 'a184', 'a197',
      'a185', 'a194', 'a198', 'a186', 'a195', 'a187', 'a188', 'a189', 'a190',
      'a191'
    ]);
  }
};

var IDENTITY_MATRIX = [1, 0, 0, 1, 0, 0];

var EvalState = (function evalState() {
  function constructor() {
    // Are soft masks and alpha values shapes or opacities?
    this.alphaIsShape = false;
    this.fontSize = 0;
    this.textMatrix = IDENTITY_MATRIX;
    this.leading = 0;
    // Start of text line (in text coordinates)
    this.lineX = 0;
    this.lineY = 0;
    // Character and word spacing
    this.charSpacing = 0;
    this.wordSpacing = 0;
    this.textHScale = 1;
    // Color spaces
    this.fillColorSpace = null;
    this.strokeColorSpace = null;
  }
  constructor.prototype = {
  };
  return constructor;
})();

var PartialEvaluator = (function partialEvaluator() {
  function constructor() {
    this.state = new EvalState();
    this.stateStack = [];
  }

  var OP_MAP = {
    // Graphics state
    w: 'setLineWidth',
    J: 'setLineCap',
    j: 'setLineJoin',
    M: 'setMiterLimit',
    d: 'setDash',
    ri: 'setRenderingIntent',
    i: 'setFlatness',
    gs: 'setGState',
    q: 'save',
    Q: 'restore',
    cm: 'transform',

    // Path
    m: 'moveTo',
    l: 'lineTo',
    c: 'curveTo',
    v: 'curveTo2',
    y: 'curveTo3',
    h: 'closePath',
    re: 'rectangle',
    S: 'stroke',
    s: 'closeStroke',
    f: 'fill',
    F: 'fill',
    'f*': 'eoFill',
    B: 'fillStroke',
    'B*': 'eoFillStroke',
    b: 'closeFillStroke',
    'b*': 'closeEOFillStroke',
    n: 'endPath',

    // Clipping
    W: 'clip',
    'W*': 'eoClip',

    // Text
    BT: 'beginText',
    ET: 'endText',
    Tc: 'setCharSpacing',
    Tw: 'setWordSpacing',
    Tz: 'setHScale',
    TL: 'setLeading',
    Tf: 'setFont',
    Tr: 'setTextRenderingMode',
    Ts: 'setTextRise',
    Td: 'moveText',
    TD: 'setLeadingMoveText',
    Tm: 'setTextMatrix',
    'T*': 'nextLine',
    Tj: 'showText',
    TJ: 'showSpacedText',
    "'": 'nextLineShowText',
    '"': 'nextLineSetSpacingShowText',

    // Type3 fonts
    d0: 'setCharWidth',
    d1: 'setCharWidthAndBounds',

    // Color
    CS: 'setStrokeColorSpace',
    cs: 'setFillColorSpace',
    SC: 'setStrokeColor',
    SCN: 'setStrokeColorN',
    sc: 'setFillColor',
    scn: 'setFillColorN',
    G: 'setStrokeGray',
    g: 'setFillGray',
    RG: 'setStrokeRGBColor',
    rg: 'setFillRGBColor',
    K: 'setStrokeCMYKColor',
    k: 'setFillCMYKColor',

    // Shading
    sh: 'shadingFill',

    // Images
    BI: 'beginInlineImage',
    ID: 'beginImageData',
    EI: 'endInlineImage',

    // XObjects
    Do: 'paintXObject',

    // Marked content
    MP: 'markPoint',
    DP: 'markPointProps',
    BMC: 'beginMarkedContent',
    BDC: 'beginMarkedContentProps',
    EMC: 'endMarkedContent',

    // Compatibility
    BX: 'beginCompat',
    EX: 'endCompat'
  };

  constructor.prototype = {
    evaluate: function partialEvaluatorEvaluate(stream, xref, resources, fonts,
                                                images) {
      resources = xref.fetchIfRef(resources) || new Dict();
      var xobjs = xref.fetchIfRef(resources.get('XObject')) || new Dict();
      var patterns = xref.fetchIfRef(resources.get('Pattern')) || new Dict();
      var parser = new Parser(new Lexer(stream), false);
      var args = [], argsArray = [], fnArray = [], obj;

      while (!IsEOF(obj = parser.getObj())) {
        if (IsCmd(obj)) {
          var cmd = obj.cmd;
          var fn = OP_MAP[cmd];
          assertWellFormed(fn, "Unknown command '" + cmd + "'");
          // TODO figure out how to type-check vararg functions

          if ((cmd == 'SCN' || cmd == 'scn') && !args[args.length - 1].code) {
            // compile tiling patterns
            var patternName = args[args.length - 1];
            // SCN/scn applies patterns along with normal colors
            if (IsName(patternName)) {
              var pattern = xref.fetchIfRef(patterns.get(patternName.name));
              if (pattern) {
                var dict = IsStream(pattern) ? pattern.dict : pattern;
                var typeNum = dict.get('PatternType');
                if (typeNum == 1) {
                  patternName.code = this.evaluate(pattern, xref,
                                                   dict.get('Resources'),
                                                   fonts, images);
                }
              }
            }
          } else if (cmd == 'Do' && !args[0].code) {
            // eagerly compile XForm objects
            var name = args[0].name;
            var xobj = xobjs.get(name);
            if (xobj) {
              xobj = xref.fetchIfRef(xobj);
              assertWellFormed(IsStream(xobj), 'XObject should be a stream');

              var type = xobj.dict.get('Subtype');
              assertWellFormed(
                IsName(type),
                'XObject should have a Name subtype'
              );

              if ('Form' == type.name) {
                args[0].code = this.evaluate(xobj, xref,
                                             xobj.dict.get('Resources'), fonts,
                                             images);
              }
              if (xobj instanceof JpegStream)
                images.bind(xobj); // monitoring image load
            }
          } else if (cmd == 'Tf') { // eagerly collect all fonts
            var fontRes = resources.get('Font');
            if (fontRes) {
              fontRes = xref.fetchIfRef(fontRes);
              var font = xref.fetchIfRef(fontRes.get(args[0].name));
              assertWellFormed(IsDict(font));
              if (!font.translated) {
                font.translated = this.translateFont(font, xref, resources);
                if (fonts && font.translated) {
                  // keep track of each font we translated so the caller can
                  // load them asynchronously before calling display on a page
                  fonts.push(font.translated);
                }
              }
            }
          }

          fnArray.push(fn);
          argsArray.push(args);
          args = [];
        } else {
          assertWellFormed(args.length <= 33, 'Too many arguments');
          args.push(obj);
        }
      }

      return function partialEvaluatorReturn(gfx) {
        for (var i = 0, length = argsArray.length; i < length; i++)
          gfx[fnArray[i]].apply(gfx, argsArray[i]);
      };
    },

    extractEncoding: function partialEvaluatorExtractEncoding(dict,
                                                              xref,
                                                              properties) {
      var type = properties.type, encoding;
      if (properties.composite) {
        if (type == 'CIDFontType2') {
          var defaultWidth = xref.fetchIfRef(dict.get('DW')) || 1000;
          properties.defaultWidth = defaultWidth;

          var glyphsWidths = {};
          var widths = xref.fetchIfRef(dict.get('W'));
          if (widths) {
            var start = 0, end = 0;
            for (var i = 0; i < widths.length; i++) {
              var code = widths[i];
              if (IsArray(code)) {
                for (var j = 0; j < code.length; j++)
                  glyphsWidths[start++] = code[j];
                start = 0;
              } else if (start) {
                var width = widths[++i];
                for (var j = start; j <= code; j++)
                  glyphsWidths[j] = width;
                start = 0;
              } else {
                start = code;
              }
            }
          }
          properties.widths = glyphsWidths;

          var cidToGidMap = dict.get('CIDToGIDMap');
          if (!cidToGidMap || !IsRef(cidToGidMap))
            return GlyphsUnicode;

          // Extract the encoding from the CIDToGIDMap
          var glyphsStream = xref.fetchIfRef(cidToGidMap);
          var glyphsData = glyphsStream.getBytes(0);

          // Glyph ids are big-endian 2-byte values
          encoding = properties.encoding;

          // Set encoding 0 to later verify the font has an encoding
          encoding[0] = { unicode: 0, width: 0 };
          for (var j = 0; j < glyphsData.length; j++) {
            var glyphID = (glyphsData[j++] << 8) | glyphsData[j];
            if (glyphID == 0)
              continue;

            var code = j >> 1;
            var width = glyphsWidths[code];
            encoding[code] = {
              unicode: glyphID,
              width: IsNum(width) ? width : defaultWidth
            };
          }
        } else if (type == 'CIDFontType0') {
          if (IsName(encoding)) {
            // Encoding is a predefined CMap
            if (encoding.name == 'Identity-H') {
              TODO('Need to create an identity cmap');
            } else {
              TODO('Need to support predefined CMaps see PDF 32000-1:2008 ' +
                   '9.7.5.2 Predefined CMaps');
            }
          } else {
            TODO('Need to support encoding streams see PDF 32000-1:2008 ' +
                 '9.7.5.3');
          }
        }
        return GlyphsUnicode;
      }

      var differences = properties.differences;
      var map = properties.encoding;
      var baseEncoding = null;
      if (dict.has('Encoding')) {
        encoding = xref.fetchIfRef(dict.get('Encoding'));
        if (IsDict(encoding)) {
          var baseName = encoding.get('BaseEncoding');
          if (baseName)
            baseEncoding = Encodings[baseName.name].slice();

          // Load the differences between the base and original
          if (encoding.has('Differences')) {
            var diffEncoding = encoding.get('Differences');
            var index = 0;
            for (var j = 0; j < diffEncoding.length; j++) {
              var data = diffEncoding[j];
              if (IsNum(data))
                index = data;
              else
                differences[index++] = data.name;
            }
          }
        } else if (IsName(encoding)) {
          baseEncoding = Encodings[encoding.name].slice();
        } else {
          error('Encoding is not a Name nor a Dict');
        }
      }

      if (!baseEncoding) {
        switch (type) {
          case 'TrueType':
            baseEncoding = Encodings.WinAnsiEncoding.slice();
            break;
          case 'Type1':
            baseEncoding = Encodings.StandardEncoding.slice();
            break;
          default:
            warn('Unknown type of font: ' + type);
        }
      }

      // merge in the differences
      var firstChar = properties.firstChar;
      var lastChar = properties.lastChar;
      var widths = properties.widths || [];
      var glyphs = {};
      for (var i = firstChar; i <= lastChar; i++) {
        var glyph = differences[i];
        if (!glyph) {
          glyph = baseEncoding[i];
          // skipping already specified by difference glyphs
          if (differences.indexOf(glyph) >= 0)
            continue;
        }
        var index = GlyphsUnicode[glyph] || i;
        var width = widths[i] || widths[glyph];
        map[i] = {
          unicode: index,
          width: IsNum(width) ? width : properties.defaultWidth
        };

        if (glyph)
          glyphs[glyph] = map[i];

        // If there is no file, the character mapping can't be modified
        // but this is unlikely that there is any standard encoding with
        // chars below 0x1f, so that's fine.
        if (!properties.file)
          continue;

        if (index <= 0x1f || (index >= 127 && index <= 255))
          map[i].unicode += kCmapGlyphOffset;
      }

      if (type == 'TrueType' && dict.has('ToUnicode') && differences) {
        var cmapObj = dict.get('ToUnicode');
        if (IsRef(cmapObj)) {
          cmapObj = xref.fetch(cmapObj);
        }
        if (IsName(cmapObj)) {
          error('ToUnicode file cmap translation not implemented');
        } else if (IsStream(cmapObj)) {
          var tokens = [];
          var token = '';
          var beginArrayToken = {};

          var cmap = cmapObj.getBytes(cmapObj.length);
          for (var i = 0; i < cmap.length; i++) {
            var byte = cmap[i];
            if (byte == 0x20 || byte == 0x0D || byte == 0x0A ||
                byte == 0x3C || byte == 0x5B || byte == 0x5D) {
              switch (token) {
                case 'usecmap':
                  error('usecmap is not implemented');
                  break;

                case 'beginbfchar':
                case 'beginbfrange':
                case 'begincidchar':
                case 'begincidrange':
                  token = '';
                  tokens = [];
                  break;

                case 'endcidrange':
                case 'endbfrange':
                  for (var j = 0; j < tokens.length; j += 3) {
                    var startRange = tokens[j];
                    var endRange = tokens[j + 1];
                    var code = tokens[j + 2];
                    while (startRange < endRange) {
                      var mapping = map[startRange] || {};
                      mapping.unicode = code++;
                      map[startRange] = mapping;
                      ++startRange;
                    }
                  }
                  break;

                case 'endcidchar':
                case 'endbfchar':
                  for (var j = 0; j < tokens.length; j += 2) {
                    var index = tokens[j];
                    var code = tokens[j + 1];
                    var mapping = map[index] || {};
                    mapping.unicode = code;
                    map[index] = mapping;
                  }
                  break;

                case '':
                  break;

                default:
                  if (token[0] >= '0' && token[0] <= '9')
                    token = parseInt(token, 10); // a number
                  tokens.push(token);
                  token = '';
              }
              switch (byte) {
                case 0x5B:
                  // begin list parsing
                  tokens.push(beginArrayToken);
                  break;
                case 0x5D:
                  // collect array items
                  var items = [], item;
                  while (tokens.length &&
                         (item = tokens.pop()) != beginArrayToken)
                    items.unshift(item);
                  tokens.push(items);
                  break;
              }
            } else if (byte == 0x3E) {
              if (token.length) {
                // parsing hex number
                tokens.push(parseInt(token, 16));
                token = '';
              }
            } else {
              token += String.fromCharCode(byte);
            }
          }
        }
      }
      return glyphs;
    },

<<<<<<< HEAD
    getBaseFontMetrics: function(baseFontName) {
      var map = {};
      if (/^Symbol(-?(Bold|Italic))*$/.test(baseFontName)) {
        // special case for symbols
        var encoding = Encodings.symbolsEncoding;
        for (var i = 0, n = encoding.length, j; i < n; i++) {
          if (!(j = encoding[i]))
            continue;
          map[i] = GlyphsUnicode[j] || 0;
        }
      }

      var defaultWidth = 0;
      var widths = Metrics[stdFontMap[baseFontName] || baseFontName];
      if (IsNum(widths)) {
        defaultWidth = widths;
        widths = null;
      }

      return {
        defaultWidth: defaultWidth,
        widths: widths || [],
        map: map
      };
    },

    translateFont: function(dict, xref, resources) {
=======
    translateFont: function partialEvaluatorTranslateFont(dict, xref,
                                                          resources) {
>>>>>>> eb592e09
      var baseDict = dict;
      var type = dict.get('Subtype');
      assertWellFormed(IsName(type), 'invalid font Subtype');

      var composite = false;
      if (type.name == 'Type0') {
        // If font is a composite
        //  - get the descendant font
        //  - set the type according to the descendant font
        //  - get the FontDescriptor from the descendant font
        var df = dict.get('DescendantFonts');
        if (!df)
          return null;

        if (IsRef(df))
          df = xref.fetch(df);

        dict = xref.fetch(IsRef(df) ? df : df[0]);

        type = dict.get('Subtype');
        assertWellFormed(IsName(type), 'invalid font Subtype');
        composite = true;
      }

      // Before PDF 1.5 if the font was one of the base 14 fonts, having a
      // FontDescriptor was not required.
      // This case is here for compatibility.
      var descriptor = xref.fetchIfRef(dict.get('FontDescriptor'));
      if (!descriptor) {
        var baseFontName = dict.get('BaseFont');
        if (!IsName(baseFontName))
          return null;

        // Using base font name as a font name.
        baseFontName = baseFontName.name.replace(/,/g, '_');
        var metrics = this.getBaseFontMetrics(baseFontName);

        var properties = {
          type: type.name,
          encoding: metrics.map,
          differences: [],
          widths: metrics.widths,
          defaultWidth: metrics.defaultWidth,
          firstChar: 0,
          lastChar: 256
        };
        this.extractEncoding(dict, xref, properties);

        return {
          name: baseFontName,
          dict: baseDict,
          properties: properties
        };
      }

      // According to the spec if 'FontDescriptor' is declared, 'FirstChar',
      // 'LastChar' and 'Widths' should exists too, but some PDF encoders seems
      // to ignore this rule when a variant of a standart font is used.
      // TODO Fill the width array depending on which of the base font this is
      // a variant.
      var firstChar = xref.fetchIfRef(dict.get('FirstChar')) || 0;
      var lastChar = xref.fetchIfRef(dict.get('LastChar')) || 256;
      var defaultWidth = 0;
      var glyphWidths = {};
      var encoding = {};
      var widths = xref.fetchIfRef(dict.get('Widths'));
      if (widths) {
        for (var i = 0, j = firstChar; i < widths.length; i++, j++)
          glyphWidths[j] = widths[i];
        defaultWidth = parseFloat(descriptor.get('MissingWidth')) || 0;
      } else {
        // Trying get the BaseFont metrics (see comment above).
        var baseFontName = dict.get('BaseFont');
        if (IsName(baseFontName)) {
          var metrics = this.getBaseFontMetrics(baseFontName.name);

          glyphWidths = metrics.widths;
          defaultWidth = metrics.defaultWidth;
          encoding = metrics.map;
        }
      }

      var fontName = xref.fetchIfRef(descriptor.get('FontName'));
      assertWellFormed(IsName(fontName), 'invalid font name');

      var fontFile = descriptor.get('FontFile', 'FontFile2', 'FontFile3');
      if (fontFile) {
        fontFile = xref.fetchIfRef(fontFile);
        if (fontFile.dict) {
          var subtype = fontFile.dict.get('Subtype');
          if (subtype)
            subtype = subtype.name;

          var length1 = fontFile.dict.get('Length1');
          if (!IsInt(length1))
            length1 = xref.fetchIfRef(length1);

          var length2 = fontFile.dict.get('Length2');
          if (!IsInt(length2))
            length2 = xref.fetchIfRef(length2);
        }
      }

      var properties = {
        type: type.name,
        subtype: subtype,
        file: fontFile,
        length1: length1,
        length2: length2,
        composite: composite,
        fixedPitch: false,
        textMatrix: IDENTITY_MATRIX,
        firstChar: firstChar || 0,
        lastChar: lastChar || 256,
        bbox: descriptor.get('FontBBox'),
        ascent: descriptor.get('Ascent'),
        descent: descriptor.get('Descent'),
        xHeight: descriptor.get('XHeight'),
        capHeight: descriptor.get('CapHeight'),
        defaultWidth: defaultWidth,
        flags: descriptor.get('Flags'),
        italicAngle: descriptor.get('ItalicAngle'),
        differences: [],
<<<<<<< HEAD
        widths: glyphWidths,
        encoding: encoding
=======
        widths: (function partialEvaluatorWidths() {
          var glyphWidths = {};
          for (var i = 0; i < widths.length; i++)
            glyphWidths[firstChar++] = widths[i];
          return glyphWidths;
        })(),
        encoding: {}
>>>>>>> eb592e09
      };
      properties.glyphs = this.extractEncoding(dict, xref, properties);

      return {
        name: fontName.name,
        dict: baseDict,
        file: fontFile,
        properties: properties
      };
    }
  };

  return constructor;
})();

// <canvas> contexts store most of the state we need natively.
// However, PDF needs a bit more state, which we store here.
var CanvasExtraState = (function canvasExtraState() {
  function constructor(old) {
    // Are soft masks and alpha values shapes or opacities?
    this.alphaIsShape = false;
    this.fontSize = 0;
    this.textMatrix = IDENTITY_MATRIX;
    this.leading = 0;
    // Current point (in user coordinates)
    this.x = 0;
    this.y = 0;
    // Start of text line (in text coordinates)
    this.lineX = 0;
    this.lineY = 0;
    // Character and word spacing
    this.charSpacing = 0;
    this.wordSpacing = 0;
    this.textHScale = 1;
    // Color spaces
    this.fillColorSpaceObj = null;
    this.strokeColorSpaceObj = null;
    this.fillColorObj = null;
    this.strokeColorObj = null;

    this.old = old;
  }

  constructor.prototype = {
    clone: function canvasextra_clone() {
      return Object.create(this);
    },
    setCurrentPoint: function canvasextra_setCurrentPoint(x, y) {
      this.x = x;
      this.y = y;
    }
  };
  return constructor;
})();

function ScratchCanvas(width, height) {
  var canvas = document.createElement('canvas');
  canvas.width = width;
  canvas.height = height;
  return canvas;
}

var CanvasGraphics = (function canvasGraphics() {
  function constructor(canvasCtx, imageCanvas) {
    this.ctx = canvasCtx;
    this.current = new CanvasExtraState();
    this.stateStack = [];
    this.pendingClip = null;
    this.res = null;
    this.xobjs = null;
    this.ScratchCanvas = imageCanvas || ScratchCanvas;
  }

  var LINE_CAP_STYLES = ['butt', 'round', 'square'];
  var LINE_JOIN_STYLES = ['miter', 'round', 'bevel'];
  var NORMAL_CLIP = {};
  var EO_CLIP = {};

  constructor.prototype = {
    beginDrawing: function canvasGraphicsBeginDrawing(mediaBox) {
      var cw = this.ctx.canvas.width, ch = this.ctx.canvas.height;
      this.ctx.save();
      switch (mediaBox.rotate) {
        case 0:
          this.ctx.transform(1, 0, 0, -1, 0, ch);
          break;
        case 90:
          this.ctx.transform(0, 1, 1, 0, 0, 0);
          break;
        case 180:
          this.ctx.transform(-1, 0, 0, 1, cw, 0);
          break;
        case 270:
          this.ctx.transform(0, -1, -1, 0, cw, ch);
          break;
      }
      this.ctx.scale(cw / mediaBox.width, ch / mediaBox.height);
    },

    compile: function canvasGraphicsCompile(stream, xref, resources, fonts,
                                            images) {
      var pe = new PartialEvaluator();
      return pe.evaluate(stream, xref, resources, fonts, images);
    },

    execute: function canvasGraphicsExecute(code, xref, resources) {
      resources = xref.fetchIfRef(resources) || new Dict();
      var savedXref = this.xref, savedRes = this.res, savedXobjs = this.xobjs;
      this.xref = xref;
      this.res = resources || new Dict();
      this.xobjs = xref.fetchIfRef(this.res.get('XObject')) || new Dict();

      code(this);

      this.xobjs = savedXobjs;
      this.res = savedRes;
      this.xref = savedXref;
    },

    endDrawing: function canvasGraphicsEndDrawing() {
      this.ctx.restore();
    },

    // Graphics state
    setLineWidth: function canvasGraphicsSetLineWidth(width) {
      this.ctx.lineWidth = width;
    },
    setLineCap: function canvasGraphicsSetLineCap(style) {
      this.ctx.lineCap = LINE_CAP_STYLES[style];
    },
    setLineJoin: function canvasGraphicsSetLineJoin(style) {
      this.ctx.lineJoin = LINE_JOIN_STYLES[style];
    },
    setMiterLimit: function canvasGraphicsSetMiterLimit(limit) {
      this.ctx.miterLimit = limit;
    },
    setDash: function canvasGraphicsSetDash(dashArray, dashPhase) {
      this.ctx.mozDash = dashArray;
      this.ctx.mozDashOffset = dashPhase;
    },
    setRenderingIntent: function canvasGraphicsSetRenderingIntent(intent) {
      TODO('set rendering intent: ' + intent);
    },
    setFlatness: function canvasGraphicsSetFlatness(flatness) {
      TODO('set flatness: ' + flatness);
    },
    setGState: function canvasGraphicsSetGState(dictName) {
      TODO('set graphics state from dict: ' + dictName);
    },
    save: function canvasGraphicsSave() {
      this.ctx.save();
      if (this.ctx.$saveCurrentX) {
        this.ctx.$saveCurrentX();
      }
      var old = this.current;
      this.stateStack.push(old);
      this.current = old.clone();
    },
    restore: function canvasGraphicsRestore() {
      var prev = this.stateStack.pop();
      if (prev) {
        if (this.ctx.$restoreCurrentX) {
          this.ctx.$restoreCurrentX();
        }
        this.current = prev;
        this.ctx.restore();
      }
    },
    transform: function canvasGraphicsTransform(a, b, c, d, e, f) {
      this.ctx.transform(a, b, c, d, e, f);
    },

    // Path
    moveTo: function canvasGraphicsMoveTo(x, y) {
      this.ctx.moveTo(x, y);
      this.current.setCurrentPoint(x, y);
    },
    lineTo: function canvasGraphicsLineTo(x, y) {
      this.ctx.lineTo(x, y);
      this.current.setCurrentPoint(x, y);
    },
    curveTo: function canvasGraphicsCurveTo(x1, y1, x2, y2, x3, y3) {
      this.ctx.bezierCurveTo(x1, y1, x2, y2, x3, y3);
      this.current.setCurrentPoint(x3, y3);
    },
    curveTo2: function canvasGraphicsCurveTo2(x2, y2, x3, y3) {
      var current = this.current;
      this.ctx.bezierCurveTo(current.x, current.y, x2, y2, x3, y3);
      current.setCurrentPoint(x3, y3);
    },
    curveTo3: function canvasGraphicsCurveTo3(x1, y1, x3, y3) {
      this.curveTo(x1, y1, x3, y3, x3, y3);
      this.current.setCurrentPoint(x3, y3);
    },
    closePath: function canvasGraphicsClosePath() {
      this.ctx.closePath();
    },
    rectangle: function canvasGraphicsRectangle(x, y, width, height) {
      this.ctx.rect(x, y, width, height);
    },
    stroke: function canvasGraphicsStroke() {
      var ctx = this.ctx;
      var strokeColor = this.current.strokeColor;
      if (strokeColor && strokeColor.type === 'Pattern') {
        // for patterns, we transform to pattern space, calculate
        // the pattern, call stroke, and restore to user space
        ctx.save();
        ctx.strokeStyle = strokeColor.getPattern(ctx);
        ctx.stroke();
        ctx.restore();
      } else {
        ctx.stroke();
      }

      this.consumePath();
    },
    closeStroke: function canvasGraphicsCloseStroke() {
      this.closePath();
      this.stroke();
    },
    fill: function canvasGraphicsFill() {
      var ctx = this.ctx;
      var fillColor = this.current.fillColor;

      if (fillColor && fillColor.type === 'Pattern') {
        ctx.save();
        ctx.fillStyle = fillColor.getPattern(ctx);
        ctx.fill();
        ctx.restore();
      } else {
        ctx.fill();
      }

      this.consumePath();
    },
    eoFill: function canvasGraphicsEoFill() {
      var savedFillRule = this.setEOFillRule();
      this.fill();
      this.restoreFillRule(savedFillRule);
    },
    fillStroke: function canvasGraphicsFillStroke() {
      var ctx = this.ctx;

      var fillColor = this.current.fillColor;
      if (fillColor && fillColor.type === 'Pattern') {
        ctx.save();
        ctx.fillStyle = fillColor.getPattern(ctx);
        ctx.fill();
        ctx.restore();
      } else {
        ctx.fill();
      }

      var strokeColor = this.current.strokeColor;
      if (strokeColor && strokeColor.type === 'Pattern') {
        ctx.save();
        ctx.strokeStyle = strokeColor.getPattern(ctx);
        ctx.stroke();
        ctx.restore();
      } else {
        ctx.stroke();
      }

      this.consumePath();
    },
    eoFillStroke: function canvasGraphicsEoFillStroke() {
      var savedFillRule = this.setEOFillRule();
      this.fillStroke();
      this.restoreFillRule(savedFillRule);
    },
    closeFillStroke: function canvasGraphicsCloseFillStroke() {
      return this.fillStroke();
    },
    closeEOFillStroke: function canvasGraphicsCloseEOFillStroke() {
      var savedFillRule = this.setEOFillRule();
      this.fillStroke();
      this.restoreFillRule(savedFillRule);
    },
    endPath: function canvasGraphicsEndPath() {
      this.consumePath();
    },

    // Clipping
    clip: function canvasGraphicsClip() {
      this.pendingClip = NORMAL_CLIP;
    },
    eoClip: function canvasGraphicsEoClip() {
      this.pendingClip = EO_CLIP;
    },

    // Text
    beginText: function canvasGraphicsBeginText() {
      this.current.textMatrix = IDENTITY_MATRIX;
      if (this.ctx.$setCurrentX) {
        this.ctx.$setCurrentX(0);
      }
      this.current.x = this.current.lineX = 0;
      this.current.y = this.current.lineY = 0;
    },
    endText: function canvasGraphicsEndText() {
    },
    setCharSpacing: function canvasGraphicsSetCharSpacing(spacing) {
      this.current.charSpacing = spacing;
    },
    setWordSpacing: function canvasGraphicsSetWordSpacing(spacing) {
      this.current.wordSpacing = spacing;
    },
    setHScale: function canvasGraphicsSetHScale(scale) {
      this.current.textHScale = scale / 100;
    },
    setLeading: function canvasGraphicsSetLeading(leading) {
      this.current.leading = -leading;
    },
    setFont: function canvasGraphicsSetFont(fontRef, size) {
      var font = this.xref.fetchIfRef(this.res.get('Font'));
      if (!IsDict(font))
        return;

      font = font.get(fontRef.name);
      font = this.xref.fetchIfRef(font);
      if (!font)
        error('Referenced font is not found');

      var fontObj = font.fontObj;
      this.current.font = fontObj;
      this.current.fontSize = size;

      var name = fontObj.loadedName || 'sans-serif';
      if (this.ctx.$setFont) {
        this.ctx.$setFont(name, size);
      } else {
        var bold = fontObj.black ? (fontObj.bold ? 'bolder' : 'bold') :
                                   (fontObj.bold ? 'bold' : 'normal');

        var italic = fontObj.italic ? 'italic' : 'normal';
        var serif = fontObj.serif ? 'serif' : 'sans-serif';
        var typeface = '"' + name + '", ' + serif;
        var rule = italic + ' ' + bold + ' ' + size + 'px ' + typeface;
        this.ctx.font = rule;
      }
    },
    setTextRenderingMode: function canvasGraphicsSetTextRenderingMode(mode) {
      TODO('text rendering mode: ' + mode);
    },
    setTextRise: function canvasGraphicsSetTextRise(rise) {
      TODO('text rise: ' + rise);
    },
    moveText: function canvasGraphicsMoveText(x, y) {
      this.current.x = this.current.lineX += x;
      this.current.y = this.current.lineY += y;
      if (this.ctx.$setCurrentX) {
        this.ctx.$setCurrentX(this.current.x);
      }
    },
    setLeadingMoveText: function canvasGraphicsSetLeadingMoveText(x, y) {
      this.setLeading(-y);
      this.moveText(x, y);
    },
    setTextMatrix: function canvasGraphicsSetTextMatrix(a, b, c, d, e, f) {
      this.current.textMatrix = [a, b, c, d, e, f];

      if (this.ctx.$setCurrentX) {
        this.ctx.$setCurrentX(0);
      }
      this.current.x = this.current.lineX = 0;
      this.current.y = this.current.lineY = 0;
    },
    nextLine: function canvasGraphicsNextLine() {
      this.moveText(0, this.current.leading);
    },
    showText: function canvasGraphicsShowText(text) {
      var ctx = this.ctx;
      var current = this.current;
      var font = current.font;

      ctx.save();
      ctx.transform.apply(ctx, current.textMatrix);
      ctx.scale(1, -1);
      ctx.translate(current.x, -1 * current.y);
      ctx.transform.apply(ctx, font.textMatrix || IDENTITY_MATRIX);

      var glyphs = font.charsToGlyphs(text);
      var fontSize = current.fontSize;
      var charSpacing = current.charSpacing;
      var wordSpacing = current.wordSpacing;
      var textHScale = current.textHScale;
      ctx.scale(1 / textHScale, 1);

      var width = 0;
      for (var i = 0; i < glyphs.length; i++) {
        var glyph = glyphs[i];
        if (glyph === null) {
          // word break
          width += wordSpacing;
          continue;
        }

        var unicode = glyph.unicode;
        var char = unicode >= 0x10000 ?
          String.fromCharCode(0xD800 | ((unicode - 0x10000) >> 10),
          0xDC00 | (unicode & 0x3FF)) : String.fromCharCode(unicode);

        var charWidth = glyph.width * fontSize * 0.001;
        charWidth += charSpacing;

        ctx.fillText(char, width, 0);
        width += charWidth;
      }
      current.x += width;

      this.ctx.restore();
    },
    showSpacedText: function canvasGraphicsShowSpacedText(arr) {
      for (var i = 0; i < arr.length; ++i) {
        var e = arr[i];
        if (IsNum(e)) {
          if (this.ctx.$addCurrentX) {
            this.ctx.$addCurrentX(-e * 0.001 * this.current.fontSize);
          } else {
            this.current.x -= e * 0.001 * this.current.fontSize *
                              this.current.textHScale;
          }
        } else if (IsString(e)) {
          this.showText(e);
        } else {
          malformed('TJ array element ' + e + " isn't string or num");
        }
      }
    },
    nextLineShowText: function canvasGraphicsNextLineShowText(text) {
      this.nextLine();
      this.showText(text);
    },
    nextLineSetSpacingShowText:
      function canvasGraphicsNextLineSetSpacingShowText(wordSpacing,
                                                        charSpacing,
                                                        text) {
      this.setWordSpacing(wordSpacing);
      this.setCharSpacing(charSpacing);
      this.nextLineShowText(text);
    },

    // Type3 fonts
    setCharWidth: function canvasGraphicsSetCharWidth(xWidth, yWidth) {
      TODO('type 3 fonts ("d0" operator) xWidth: ' + xWidth + ' yWidth: ' +
           yWidth);
    },
    setCharWidthAndBounds: function canvasGraphicsSetCharWidthAndBounds(xWidth,
                                                                        yWidth,
                                                                        llx,
                                                                        lly,
                                                                        urx,
                                                                        ury) {
      TODO('type 3 fonts ("d1" operator) xWidth: ' + xWidth + ' yWidth: ' +
           yWidth + ' llx: ' + llx + ' lly: ' + lly + ' urx: ' + urx +
           ' ury ' + ury);
    },

    // Color
    setStrokeColorSpace: function canvasGraphicsSetStrokeColorSpace(space) {
      this.current.strokeColorSpace =
          ColorSpace.parse(space, this.xref, this.res);
    },
    setFillColorSpace: function canvasGraphicsSetFillColorSpace(space) {
      this.current.fillColorSpace =
          ColorSpace.parse(space, this.xref, this.res);
    },
    setStrokeColor: function canvasGraphicsSetStrokeColor(/*...*/) {
      var cs = this.current.strokeColorSpace;
      var color = cs.getRgb(arguments);
      this.setStrokeRGBColor.apply(this, color);
    },
    setStrokeColorN: function canvasGraphicsSetStrokeColorN(/*...*/) {
      var cs = this.current.strokeColorSpace;

      if (cs.name == 'Pattern') {
        // wait until fill to actually get the pattern, since Canvas
        // calcualtes the pattern according to the current coordinate space,
        // not the space when the pattern is set.
        var pattern = Pattern.parse(arguments, cs, this.xref, this.res,
                                    this.ctx);
        this.current.strokeColor = pattern;
      } else {
        this.setStrokeColor.apply(this, arguments);
      }
    },
    setFillColor: function canvasGraphicsSetFillColor(/*...*/) {
      var cs = this.current.fillColorSpace;
      var color = cs.getRgb(arguments);
      this.setFillRGBColor.apply(this, color);
    },
    setFillColorN: function canvasGraphicsSetFillColorN(/*...*/) {
      var cs = this.current.fillColorSpace;

      if (cs.name == 'Pattern') {
        // wait until fill to actually get the pattern
        var pattern = Pattern.parse(arguments, cs, this.xref, this.res,
                                    this.ctx);
        this.current.fillColor = pattern;
      } else {
        this.setFillColor.apply(this, arguments);
      }
    },
    setStrokeGray: function canvasGraphicsSetStrokeGray(gray) {
      this.setStrokeRGBColor(gray, gray, gray);
    },
    setFillGray: function canvasGraphicsSetFillGray(gray) {
      this.setFillRGBColor(gray, gray, gray);
    },
    setStrokeRGBColor: function canvasGraphicsSetStrokeRGBColor(r, g, b) {
      var color = Util.makeCssRgb(r, g, b);
      this.ctx.strokeStyle = color;
      this.current.strokeColor = color;
    },
    setFillRGBColor: function canvasGraphicsSetFillRGBColor(r, g, b) {
      var color = Util.makeCssRgb(r, g, b);
      this.ctx.fillStyle = color;
      this.current.fillColor = color;
    },
    setStrokeCMYKColor: function canvasGraphicsSetStrokeCMYKColor(c, m, y, k) {
      var color = Util.makeCssCmyk(c, m, y, k);
      this.ctx.strokeStyle = color;
      this.current.strokeColor = color;
    },
    setFillCMYKColor: function canvasGraphicsSetFillCMYKColor(c, m, y, k) {
      var color = Util.makeCssCmyk(c, m, y, k);
      this.ctx.fillStyle = color;
      this.current.fillColor = color;
    },

    // Shading
    shadingFill: function canvasGraphicsShadingFill(shadingName) {
      var xref = this.xref;
      var res = this.res;
      var ctx = this.ctx;

      var shadingRes = xref.fetchIfRef(res.get('Shading'));
      if (!shadingRes)
        error('No shading resource found');

      var shading = xref.fetchIfRef(shadingRes.get(shadingName.name));
      if (!shading)
        error('No shading object found');

      var shadingFill = Pattern.parseShading(shading, null, xref, res, ctx);

      this.save();
      ctx.fillStyle = shadingFill.getPattern();

      var inv = ctx.mozCurrentTransformInverse;
      if (inv) {
        var canvas = ctx.canvas;
        var width = canvas.width;
        var height = canvas.height;

        var bl = Util.applyTransform([0, 0], inv);
        var br = Util.applyTransform([0, width], inv);
        var ul = Util.applyTransform([height, 0], inv);
        var ur = Util.applyTransform([height, width], inv);

        var x0 = Math.min(bl[0], br[0], ul[0], ur[0]);
        var y0 = Math.min(bl[1], br[1], ul[1], ur[1]);
        var x1 = Math.max(bl[0], br[0], ul[0], ur[0]);
        var y1 = Math.max(bl[1], br[1], ul[1], ur[1]);

        this.ctx.fillRect(x0, y0, x1 - x0, y1 - y0);
      } else {
        // HACK to draw the gradient onto an infinite rectangle.
        // PDF gradients are drawn across the entire image while
        // Canvas only allows gradients to be drawn in a rectangle
        // The following bug should allow us to remove this.
        // https://bugzilla.mozilla.org/show_bug.cgi?id=664884

        this.ctx.fillRect(-1e10, -1e10, 2e10, 2e10);
      }

      this.restore();
    },

    // Images
    beginInlineImage: function canvasGraphicsBeginInlineImage() {
      error('Should not call beginInlineImage');
    },
    beginImageData: function canvasGraphicsBeginImageData() {
      error('Should not call beginImageData');
    },
    endInlineImage: function canvasGraphicsEndInlineImage(image) {
      this.paintImageXObject(null, image, true);
    },

    // XObjects
    paintXObject: function canvasGraphicsPaintXObject(obj) {
      var xobj = this.xobjs.get(obj.name);
      if (!xobj)
        return;
      xobj = this.xref.fetchIfRef(xobj);
      assertWellFormed(IsStream(xobj), 'XObject should be a stream');

      var oc = xobj.dict.get('OC');
      if (oc) {
        TODO('oc for xobject');
      }

      var opi = xobj.dict.get('OPI');
      if (opi) {
        TODO('opi for xobject');
      }

      var type = xobj.dict.get('Subtype');
      assertWellFormed(IsName(type), 'XObject should have a Name subtype');
      if ('Image' == type.name) {
        this.paintImageXObject(obj, xobj, false);
      } else if ('Form' == type.name) {
        this.paintFormXObject(obj, xobj);
      } else if ('PS' == type.name) {
        warn('(deprecated) PostScript XObjects are not supported');
      } else {
        malformed('Unknown XObject subtype ' + type.name);
      }
    },

    paintFormXObject: function canvasGraphicsPaintFormXObject(ref, stream) {
      this.save();

      var matrix = stream.dict.get('Matrix');
      if (matrix && IsArray(matrix) && 6 == matrix.length)
        this.transform.apply(this, matrix);

      var bbox = stream.dict.get('BBox');
      if (bbox && IsArray(bbox) && 4 == bbox.length) {
        this.rectangle.apply(this, bbox);
        this.clip();
        this.endPath();
      }

      this.execute(ref.code, this.xref, stream.dict.get('Resources'));

      this.restore();
    },

    paintImageXObject: function canvasGraphicsPaintImageXObject(ref, image,
                                                                inline) {
      this.save();

      var ctx = this.ctx;
      var dict = image.dict;
      var w = dict.get('Width', 'W');
      var h = dict.get('Height', 'H');
      // scale the image to the unit square
      ctx.scale(1 / w, -1 / h);

      // If the platform can render the image format directly, the
      // stream has a getImage property which directly returns a
      // suitable DOM Image object.
      if (image.getImage) {
        var domImage = image.getImage();
        ctx.drawImage(domImage, 0, 0, domImage.width, domImage.height,
                      0, -h, w, h);
        this.restore();
        return;
      }

      var imageObj = new PDFImage(this.xref, this.res, image, inline);

      var tmpCanvas = new this.ScratchCanvas(w, h);
      var tmpCtx = tmpCanvas.getContext('2d');
      if (imageObj.imageMask) {
        var fillColor = this.current.fillColor;
        tmpCtx.fillStyle = (fillColor && fillColor.type === 'Pattern') ?
          fillColor.getPattern(tmpCtx) : fillColor;
        tmpCtx.fillRect(0, 0, w, h);
      }
      var imgData = tmpCtx.getImageData(0, 0, w, h);
      var pixels = imgData.data;

      if (imageObj.imageMask) {
        var inverseDecode = !!imageObj.decode && imageObj.decode[0] > 0;
        imageObj.applyStencilMask(pixels, inverseDecode);
      } else
        imageObj.fillRgbaBuffer(pixels, imageObj.decode);

      tmpCtx.putImageData(imgData, 0, 0);
      ctx.drawImage(tmpCanvas, 0, -h);
      this.restore();
    },

    // Marked content

    markPoint: function canvasGraphicsMarkPoint(tag) {
      TODO('Marked content');
    },
    markPointProps: function canvasGraphicsMarkPointProps(tag, properties) {
      TODO('Marked content');
    },
    beginMarkedContent: function canvasGraphicsBeginMarkedContent(tag) {
      TODO('Marked content');
    },
    beginMarkedContentProps:
      function canvasGraphicsBeginMarkedContentProps(tag, properties) {
      TODO('Marked content');
    },
    endMarkedContent: function canvasGraphicsEndMarkedContent() {
      TODO('Marked content');
    },

    // Compatibility

    beginCompat: function canvasGraphicsBeginCompat() {
      TODO('ignore undefined operators (should we do that anyway?)');
    },
    endCompat: function canvasGraphicsEndCompat() {
      TODO('stop ignoring undefined operators');
    },

    // Helper functions

    consumePath: function canvasGraphicsConsumePath() {
      if (this.pendingClip) {
        var savedFillRule = null;
        if (this.pendingClip == EO_CLIP)
          savedFillRule = this.setEOFillRule();

        this.ctx.clip();

        this.pendingClip = null;
        if (savedFillRule !== null)
          this.restoreFillRule(savedFillRule);
      }
      this.ctx.beginPath();
    },
    // We generally keep the canvas context set for
    // nonzero-winding, and just set evenodd for the operations
    // that need them.
    setEOFillRule: function canvasGraphicsSetEOFillRule() {
      var savedFillRule = this.ctx.mozFillRule;
      this.ctx.mozFillRule = 'evenodd';
      return savedFillRule;
    },
    restoreFillRule: function canvasGraphicsRestoreFillRule(rule) {
      this.ctx.mozFillRule = rule;
    }
  };

  return constructor;
})();

var Util = (function utilUtil() {
  function constructor() {}
  constructor.makeCssRgb = function makergb(r, g, b) {
    var ri = (255 * r) | 0, gi = (255 * g) | 0, bi = (255 * b) | 0;
    return 'rgb(' + ri + ',' + gi + ',' + bi + ')';
  };
  constructor.makeCssCmyk = function makecmyk(c, m, y, k) {
    c = (new DeviceCmykCS()).getRgb([c, m, y, k]);
    var ri = (255 * c[0]) | 0, gi = (255 * c[1]) | 0, bi = (255 * c[2]) | 0;
    return 'rgb(' + ri + ',' + gi + ',' + bi + ')';
  };
  constructor.applyTransform = function apply(p, m) {
    var xt = p[0] * m[0] + p[1] * m[2] + m[4];
    var yt = p[0] * m[1] + p[1] * m[3] + m[5];
    return [xt, yt];
  };

  return constructor;
})();

var ColorSpace = (function colorSpaceColorSpace() {
  // Constructor should define this.numComps, this.defaultColor, this.name
  function constructor() {
    error('should not call ColorSpace constructor');
  }

  constructor.prototype = {
    // Input: array of size numComps representing color component values
    // Output: array of rgb values, each value ranging from [0.1]
    getRgb: function cs_getRgb(color) {
      error('Should not call ColorSpace.getRgb: ' + color);
    },
    // Input: Uint8Array of component values, each value scaled to [0,255]
    // Output: Uint8Array of rgb values, each value scaled to [0,255]
    getRgbBuffer: function cs_getRgbBuffer(input) {
      error('Should not call ColorSpace.getRgbBuffer: ' + input);
    }
  };

  constructor.parse = function colorspace_parse(cs, xref, res) {
    if (IsName(cs)) {
      var colorSpaces = res.get('ColorSpace');
      if (IsDict(colorSpaces)) {
        var refcs = colorSpaces.get(cs.name);
        if (refcs)
          cs = refcs;
      }
    }

    cs = xref.fetchIfRef(cs);

    if (IsName(cs)) {
      var mode = cs.name;
      this.mode = mode;

      switch (mode) {
        case 'DeviceGray':
        case 'G':
          return new DeviceGrayCS();
        case 'DeviceRGB':
        case 'RGB':
          return new DeviceRgbCS();
        case 'DeviceCMYK':
        case 'CMYK':
          return new DeviceCmykCS();
        case 'Pattern':
          return new PatternCS(null);
        default:
          error('unrecognized colorspace ' + mode);
      }
    } else if (IsArray(cs)) {
      var mode = cs[0].name;
      this.mode = mode;

      switch (mode) {
        case 'DeviceGray':
        case 'G':
          return new DeviceGrayCS();
        case 'DeviceRGB':
        case 'RGB':
          return new DeviceRgbCS();
        case 'DeviceCMYK':
        case 'CMYK':
          return new DeviceCmykCS();
        case 'CalGray':
          return new DeviceGrayCS();
        case 'CalRGB':
          return new DeviceRgbCS();
        case 'ICCBased':
          var stream = xref.fetchIfRef(cs[1]);
          var dict = stream.dict;
          var numComps = dict.get('N');
          if (numComps == 1)
            return new DeviceGrayCS();
          if (numComps == 3)
            return new DeviceRgbCS();
          if (numComps == 4)
            return new DeviceCmykCS();
          break;
        case 'Pattern':
          var baseCS = cs[1];
          if (baseCS)
            baseCS = ColorSpace.parse(baseCS, xref, res);
          return new PatternCS(baseCS);
        case 'Indexed':
          var base = ColorSpace.parse(cs[1], xref, res);
          var hiVal = cs[2] + 1;
          var lookup = xref.fetchIfRef(cs[3]);
          return new IndexedCS(base, hiVal, lookup);
        case 'Separation':
          var alt = ColorSpace.parse(cs[2], xref, res);
          var tintFn = new PDFFunction(xref, xref.fetchIfRef(cs[3]));
          return new SeparationCS(alt, tintFn);
        case 'Lab':
        case 'DeviceN':
        default:
          error('unimplemented color space object "' + mode + '"');
      }
    } else {
      error('unrecognized color space object: "' + cs + '"');
    }
    return null;
  };

  return constructor;
})();

var SeparationCS = (function separationCS() {
  function constructor(base, tintFn) {
    this.name = 'Separation';
    this.numComps = 1;
    this.defaultColor = [1];

    this.base = base;
    this.tintFn = tintFn;
  }

  constructor.prototype = {
    getRgb: function sepcs_getRgb(color) {
      var tinted = this.tintFn.func(color);
      return this.base.getRgb(tinted);
    },
    getRgbBuffer: function sepcs_getRgbBuffer(input, bits) {
      var tintFn = this.tintFn;
      var base = this.base;
      var scale = 1 / ((1 << bits) - 1);

      var length = input.length;
      var pos = 0;

      var numComps = base.numComps;
      var baseBuf = new Uint8Array(numComps * length);
      for (var i = 0; i < length; ++i) {
        var scaled = input[i] * scale;
        var tinted = tintFn.func([scaled]);
        for (var j = 0; j < numComps; ++j)
          baseBuf[pos++] = 255 * tinted[j];
      }
      return base.getRgbBuffer(baseBuf, 8);

    }
  };

  return constructor;
})();

var PatternCS = (function patternCS() {
  function constructor(baseCS) {
    this.name = 'Pattern';
    this.base = baseCS;
  }
  constructor.prototype = {};

  return constructor;
})();

var IndexedCS = (function indexedCS() {
  function constructor(base, highVal, lookup) {
    this.name = 'Indexed';
    this.numComps = 1;
    this.defaultColor = [0];

    this.base = base;
    var baseNumComps = base.numComps;
    this.highVal = highVal;

    var length = baseNumComps * highVal;
    var lookupArray = new Uint8Array(length);
    if (IsStream(lookup)) {
      var bytes = lookup.getBytes(length);
      lookupArray.set(bytes);
    } else if (IsString(lookup)) {
      for (var i = 0; i < length; ++i)
        lookupArray[i] = lookup.charCodeAt(i);
    } else {
      error('Unrecognized lookup table: ' + lookup);
    }
    this.lookup = lookupArray;
  }

  constructor.prototype = {
    getRgb: function indexcs_getRgb(color) {
      var numComps = this.base.numComps;

      var start = color[0] * numComps;
      var c = [];

      for (var i = start, ii = start + numComps; i < ii; ++i)
        c.push(this.lookup[i]);

      return this.base.getRgb(c);
    },
    getRgbBuffer: function indexcs_getRgbBuffer(input) {
      var base = this.base;
      var numComps = base.numComps;
      var lookup = this.lookup;
      var length = input.length;

      var baseBuf = new Uint8Array(length * numComps);
      var baseBufPos = 0;
      for (var i = 0; i < length; ++i) {
        var lookupPos = input[i] * numComps;
        for (var j = 0; j < numComps; ++j) {
          baseBuf[baseBufPos++] = lookup[lookupPos + j];
        }
      }

      return base.getRgbBuffer(baseBuf, 8);
    }
  };
  return constructor;
})();

var DeviceGrayCS = (function deviceGrayCS() {
  function constructor() {
    this.name = 'DeviceGray';
    this.numComps = 1;
    this.defaultColor = [0];
  }

  constructor.prototype = {
    getRgb: function graycs_getRgb(color) {
      var c = color[0];
      return [c, c, c];
    },
    getRgbBuffer: function graycs_getRgbBuffer(input, bits) {
      var scale = 255 / ((1 << bits) - 1);
      var length = input.length;
      var rgbBuf = new Uint8Array(length * 3);
      for (var i = 0, j = 0; i < length; ++i) {
        var c = (scale * input[i]) | 0;
        rgbBuf[j++] = c;
        rgbBuf[j++] = c;
        rgbBuf[j++] = c;
      }
      return rgbBuf;
    }
  };
  return constructor;
})();

var DeviceRgbCS = (function deviceRgbCS() {
  function constructor(bits) {
    this.name = 'DeviceRGB';
    this.numComps = 3;
    this.defaultColor = [0, 0, 0];
  }
  constructor.prototype = {
    getRgb: function rgbcs_getRgb(color) {
      return color;
    },
    getRgbBuffer: function rgbcs_getRgbBuffer(input, bits) {
      if (bits == 8)
        return input;
      var scale = 255 / ((1 << bits) - 1);
      var i, length = input.length;
      var rgbBuf = new Uint8Array(length);
      for (i = 0; i < length; ++i)
        rgbBuf[i] = (scale * input[i]) | 0;
      return rgbBuf;
    }
  };
  return constructor;
})();

var DeviceCmykCS = (function deviceCmykCS() {
  function constructor() {
    this.name = 'DeviceCMYK';
    this.numComps = 4;
    this.defaultColor = [0, 0, 0, 1];
  }
  constructor.prototype = {
    getRgb: function cmykcs_getRgb(color) {
      var c = color[0], m = color[1], y = color[2], k = color[3];
      var c1 = 1 - c, m1 = 1 - m, y1 = 1 - y, k1 = 1 - k;

      var x, r, g, b;
      // this is a matrix multiplication, unrolled for performance
      // code is taken from the poppler implementation
      x = c1 * m1 * y1 * k1; // 0 0 0 0
      r = g = b = x;
      x = c1 * m1 * y1 * k;  // 0 0 0 1
      r += 0.1373 * x;
      g += 0.1216 * x;
      b += 0.1255 * x;
      x = c1 * m1 * y * k1; // 0 0 1 0
      r += x;
      g += 0.9490 * x;
      x = c1 * m1 * y * k;  // 0 0 1 1
      r += 0.1098 * x;
      g += 0.1020 * x;
      x = c1 * m * y1 * k1; // 0 1 0 0
      r += 0.9255 * x;
      b += 0.5490 * x;
      x = c1 * m * y1 * k;  // 0 1 0 1
      r += 0.1412 * x;
      x = c1 * m * y * k1; // 0 1 1 0
      r += 0.9294 * x;
      g += 0.1098 * x;
      b += 0.1412 * x;
      x = c1 * m * y * k;  // 0 1 1 1
      r += 0.1333 * x;
      x = c * m1 * y1 * k1; // 1 0 0 0
      g += 0.6784 * x;
      b += 0.9373 * x;
      x = c * m1 * y1 * k;  // 1 0 0 1
      g += 0.0588 * x;
      b += 0.1412 * x;
      x = c * m1 * y * k1; // 1 0 1 0
      g += 0.6510 * x;
      b += 0.3137 * x;
      x = c * m1 * y * k;  // 1 0 1 1
      g += 0.0745 * x;
      x = c * m * y1 * k1; // 1 1 0 0
      r += 0.1804 * x;
      g += 0.1922 * x;
      b += 0.5725 * x;
      x = c * m * y1 * k;  // 1 1 0 1
      b += 0.0078 * x;
      x = c * m * y * k1; // 1 1 1 0
      r += 0.2118 * x;
      g += 0.2119 * x;
      b += 0.2235 * x;

      return [r, g, b];
    },
    getRgbBuffer: function cmykcs_getRgbBuffer(colorBuf, bits) {
      var scale = 1 / ((1 << bits) - 1);
      var length = colorBuf.length / 4;
      var rgbBuf = new Uint8Array(length * 3);
      var rgbBufPos = 0;
      var colorBufPos = 0;

      for (var i = 0; i < length; i++) {
        var cmyk = [];
        for (var j = 0; j < 4; ++j)
          cmyk.push(scale * colorBuf[colorBufPos++]);

        var rgb = this.getRgb(cmyk);
        for (var j = 0; j < 3; ++j)
          rgbBuf[rgbBufPos++] = Math.round(rgb[j] * 255);
      }

      return rgbBuf;
    }
  };
  return constructor;
})();

var Pattern = (function patternPattern() {
  // Constructor should define this.getPattern
  function constructor() {
    error('should not call Pattern constructor');
  }

  constructor.prototype = {
    // Input: current Canvas context
    // Output: the appropriate fillStyle or strokeStyle
    getPattern: function pattern_getStyle(ctx) {
      error('Should not call Pattern.getStyle: ' + ctx);
    }
  };

  constructor.parse = function pattern_parse(args, cs, xref, res, ctx) {
    var length = args.length;

    var patternName = args[length - 1];
    if (!IsName(patternName))
      error('Bad args to getPattern: ' + patternName);

    var patternRes = xref.fetchIfRef(res.get('Pattern'));
    if (!patternRes)
      error('Unable to find pattern resource');

    var pattern = xref.fetchIfRef(patternRes.get(patternName.name));
    var dict = IsStream(pattern) ? pattern.dict : pattern;
    var typeNum = dict.get('PatternType');

    switch (typeNum) {
      case 1:
        var base = cs.base;
        var color;
        if (base) {
          var baseComps = base.numComps;

          color = [];
          for (var i = 0; i < baseComps; ++i)
            color.push(args[i]);

          color = base.getRgb(color);
        }
        var code = patternName.code;
        return new TilingPattern(pattern, code, dict, color, xref, ctx);
      case 2:
        var shading = xref.fetchIfRef(dict.get('Shading'));
        var matrix = dict.get('Matrix');
        return Pattern.parseShading(shading, matrix, xref, res, ctx);
      default:
        error('Unknown type of pattern: ' + typeNum);
    }
    return null;
  };

  constructor.parseShading = function pattern_shading(shading, matrix,
      xref, res, ctx) {

    var dict = IsStream(shading) ? shading.dict : shading;
    var type = dict.get('ShadingType');

    switch (type) {
      case 2:
      case 3:
        // both radial and axial shadings are handled by RadialAxial shading
        return new RadialAxialShading(dict, matrix, xref, res, ctx);
      default:
        return new DummyShading();
    }
  };
  return constructor;
})();

var DummyShading = (function dummyShading() {
  function constructor() {
    this.type = 'Pattern';
  }
  constructor.prototype = {
    getPattern: function dummy_getpattern() {
      return 'hotpink';
    }
  };
  return constructor;
})();

// Radial and axial shading have very similar implementations
// If needed, the implementations can be broken into two classes
var RadialAxialShading = (function radialAxialShading() {
  function constructor(dict, matrix, xref, res, ctx) {
    this.matrix = matrix;
    this.coordsArr = dict.get('Coords');
    this.shadingType = dict.get('ShadingType');
    this.type = 'Pattern';

    this.ctx = ctx;
    this.curMatrix = ctx.mozCurrentTransform;

    var cs = dict.get('ColorSpace', 'CS');
    cs = ColorSpace.parse(cs, xref, res);
    this.cs = cs;

    var t0 = 0.0, t1 = 1.0;
    if (dict.has('Domain')) {
      var domainArr = dict.get('Domain');
      t0 = domainArr[0];
      t1 = domainArr[1];
    }

    var extendStart = false, extendEnd = false;
    if (dict.has('Extend')) {
      var extendArr = dict.get('Extend');
      extendStart = extendArr[0];
      extendEnd = extendArr[1];
      TODO('Support extend');
    }

    this.extendStart = extendStart;
    this.extendEnd = extendEnd;

    var fnObj = dict.get('Function');
    fnObj = xref.fetchIfRef(fnObj);
    if (IsArray(fnObj))
      error('No support for array of functions');
    else if (!IsPDFFunction(fnObj))
      error('Invalid function');
    var fn = new PDFFunction(xref, fnObj);

    // 10 samples seems good enough for now, but probably won't work
    // if there are sharp color changes. Ideally, we would implement
    // the spec faithfully and add lossless optimizations.
    var step = (t1 - t0) / 10;
    var diff = t1 - t0;

    var colorStops = [];
    for (var i = t0; i <= t1; i += step) {
      var color = fn.func([i]);
      var rgbColor = Util.makeCssRgb.apply(this, cs.getRgb(color));
      colorStops.push([(i - t0) / diff, rgbColor]);
    }

    this.colorStops = colorStops;
  }

  constructor.prototype = {
    getPattern: function radialAxialShadingGetPattern() {
      var coordsArr = this.coordsArr;
      var type = this.shadingType;
      var p0, p1, r0, r1;
      if (type == 2) {
        p0 = [coordsArr[0], coordsArr[1]];
        p1 = [coordsArr[2], coordsArr[3]];
      } else if (type == 3) {
        p0 = [coordsArr[0], coordsArr[1]];
        p1 = [coordsArr[3], coordsArr[4]];
        r0 = coordsArr[2];
        r1 = coordsArr[5];
      } else {
        error('getPattern type unknown: ' + type);
      }

      var matrix = this.matrix;
      if (matrix) {
        p0 = Util.applyTransform(p0, matrix);
        p1 = Util.applyTransform(p1, matrix);
      }

      // if the browser supports getting the tranform matrix, convert
      // gradient coordinates from pattern space to current user space
      var curMatrix = this.curMatrix;
      var ctx = this.ctx;
      if (curMatrix) {
        var userMatrix = ctx.mozCurrentTransformInverse;

        p0 = Util.applyTransform(p0, curMatrix);
        p0 = Util.applyTransform(p0, userMatrix);

        p1 = Util.applyTransform(p1, curMatrix);
        p1 = Util.applyTransform(p1, userMatrix);
      }

      var colorStops = this.colorStops, grad;
      if (type == 2)
        grad = ctx.createLinearGradient(p0[0], p0[1], p1[0], p1[1]);
      else if (type == 3)
        grad = ctx.createRadialGradient(p0[0], p0[1], r0, p1[0], p1[1], r1);

      for (var i = 0, ii = colorStops.length; i < ii; ++i) {
        var c = colorStops[i];
        grad.addColorStop(c[0], c[1]);
      }
      return grad;
    }
  };
  return constructor;
})();

var TilingPattern = (function tilingPattern() {
  var PAINT_TYPE_COLORED = 1, PAINT_TYPE_UNCOLORED = 2;

  function constructor(pattern, code, dict, color, xref, ctx) {
      function multiply(m, tm) {
        var a = m[0] * tm[0] + m[1] * tm[2];
        var b = m[0] * tm[1] + m[1] * tm[3];
        var c = m[2] * tm[0] + m[3] * tm[2];
        var d = m[2] * tm[1] + m[3] * tm[3];
        var e = m[4] * tm[0] + m[5] * tm[2] + tm[4];
        var f = m[4] * tm[1] + m[5] * tm[3] + tm[5];
        return [a, b, c, d, e, f];
      }

      TODO('TilingType');

      this.matrix = dict.get('Matrix');
      this.curMatrix = ctx.mozCurrentTransform;
      this.invMatrix = ctx.mozCurrentTransformInverse;
      this.ctx = ctx;
      this.type = 'Pattern';

      var bbox = dict.get('BBox');
      var x0 = bbox[0], y0 = bbox[1], x1 = bbox[2], y1 = bbox[3];

      var xstep = dict.get('XStep');
      var ystep = dict.get('YStep');

      var topLeft = [x0, y0];
      // we want the canvas to be as large as the step size
      var botRight = [x0 + xstep, y0 + ystep];

      var width = botRight[0] - topLeft[0];
      var height = botRight[1] - topLeft[1];

      // TODO: hack to avoid OOM, we would idealy compute the tiling
      // pattern to be only as large as the acual size in device space
      // This could be computed with .mozCurrentTransform, but still
      // needs to be implemented
      while (Math.abs(width) > 512 || Math.abs(height) > 512) {
        width = 512;
        height = 512;
      }

      var tmpCanvas = new ScratchCanvas(width, height);

      // set the new canvas element context as the graphics context
      var tmpCtx = tmpCanvas.getContext('2d');
      var graphics = new CanvasGraphics(tmpCtx);

      var paintType = dict.get('PaintType');
      switch (paintType) {
        case PAINT_TYPE_COLORED:
          tmpCtx.fillStyle = ctx.fillStyle;
          tmpCtx.strokeStyle = ctx.strokeStyle;
          break;
        case PAINT_TYPE_UNCOLORED:
          color = Util.makeCssRgb.apply(this, color);
          tmpCtx.fillStyle = color;
          tmpCtx.strokeStyle = color;
          break;
        default:
          error('Unsupported paint type: ' + paintType);
      }

      var scale = [width / xstep, height / ystep];
      this.scale = scale;

      // transform coordinates to pattern space
      var tmpTranslate = [1, 0, 0, 1, -topLeft[0], -topLeft[1]];
      var tmpScale = [scale[0], 0, 0, scale[1], 0, 0];
      graphics.transform.apply(graphics, tmpScale);
      graphics.transform.apply(graphics, tmpTranslate);

      if (bbox && IsArray(bbox) && 4 == bbox.length) {
        graphics.rectangle.apply(graphics, bbox);
        graphics.clip();
        graphics.endPath();
      }

      var res = xref.fetchIfRef(dict.get('Resources'));
      graphics.execute(code, xref, res);

      this.canvas = tmpCanvas;
  }

  constructor.prototype = {
    getPattern: function tiling_getPattern() {
      var matrix = this.matrix;
      var curMatrix = this.curMatrix;
      var ctx = this.ctx;

      if (curMatrix)
        ctx.setTransform.apply(ctx, curMatrix);

      if (matrix)
        ctx.transform.apply(ctx, matrix);

      var scale = this.scale;
      ctx.scale(1 / scale[0], 1 / scale[1]);

      return ctx.createPattern(this.canvas, 'repeat');
    }
  };
  return constructor;
})();


var PDFImage = (function pDFImage() {
  function constructor(xref, res, image, inline) {
    this.image = image;
    if (image.getParams) {
      // JPX/JPEG2000 streams directly contain bits per component
      // and color space mode information.
      TODO('get params from actual stream');
      // var bits = ...
      // var colorspace = ...
    }
    // TODO cache rendered images?

    var dict = image.dict;
    this.width = dict.get('Width', 'W');
    this.height = dict.get('Height', 'H');

    if (this.width < 1 || this.height < 1)
      error('Invalid image width: ' + this.width + ' or height: ' +
            this.height);

    this.interpolate = dict.get('Interpolate', 'I') || false;
    this.imageMask = dict.get('ImageMask', 'IM') || false;

    var bitsPerComponent = image.bitsPerComponent;
    if (!bitsPerComponent) {
      bitsPerComponent = dict.get('BitsPerComponent', 'BPC');
      if (!bitsPerComponent) {
        if (this.imageMask)
          bitsPerComponent = 1;
        else
          error('Bits per component missing in image: ' + this.imageMask);
      }
    }
    this.bpc = bitsPerComponent;

    if (!this.imageMask) {
      var colorSpace = dict.get('ColorSpace', 'CS');
      if (!colorSpace) {
        TODO('JPX images (which don"t require color spaces');
        colorSpace = new Name('DeviceRGB');
      }
      this.colorSpace = ColorSpace.parse(colorSpace, xref, res);
      this.numComps = this.colorSpace.numComps;
    }

    this.decode = dict.get('Decode', 'D');

    var mask = xref.fetchIfRef(dict.get('Mask'));
    var smask = xref.fetchIfRef(dict.get('SMask'));

    if (mask) {
      TODO('masked images');
    } else if (smask) {
      this.smask = new PDFImage(xref, res, smask);
    }
  }

  constructor.prototype = {
    getComponents: function getComponents(buffer, decodeMap) {
      var bpc = this.bpc;
      if (bpc == 8)
        return buffer;

      var width = this.width;
      var height = this.height;
      var numComps = this.numComps;

      var length = width * height;
      var bufferPos = 0;
      var output = bpc <= 8 ? new Uint8Array(length) :
        bpc <= 16 ? new Uint16Array(length) : new Uint32Array(length);
      var rowComps = width * numComps;

      if (bpc == 1) {
        var valueZero = 0, valueOne = 1;
        if (decodeMap) {
          valueZero = decodeMap[0] ? 1 : 0;
          valueOne = decodeMap[1] ? 1 : 0;
        }
        var mask = 0;
        var buf = 0;

        for (var i = 0, ii = length; i < ii; ++i) {
          if (i % rowComps == 0) {
            mask = 0;
            buf = 0;
          } else {
            mask >>= 1;
          }

          if (mask <= 0) {
            buf = buffer[bufferPos++];
            mask = 128;
          }

          output[i] = !(buf & mask) ? valueZero : valueOne;
        }
      } else {
        if (decodeMap != null)
          TODO('interpolate component values');
        var bits = 0, buf = 0;
        for (var i = 0, ii = length; i < ii; ++i) {
          if (i % rowComps == 0) {
            buf = 0;
            bits = 0;
          }

          while (bits < bpc) {
            buf = (buf << 8) | buffer[bufferPos++];
            bits += 8;
          }

          var remainingBits = bits - bpc;
          output[i] = buf >> remainingBits;
          buf = buf & ((1 << remainingBits) - 1);
          bits = remainingBits;
        }
      }
      return output;
    },
    getOpacity: function getOpacity() {
      var smask = this.smask;
      var width = this.width;
      var height = this.height;
      var buf = new Uint8Array(width * height);

      if (smask) {
        var sw = smask.width;
        var sh = smask.height;
        if (sw != this.width || sh != this.height)
          error('smask dimensions do not match image dimensions: ' + sw +
                ' != ' + this.width + ', ' + sh + ' != ' + this.height);

        smask.fillGrayBuffer(buf);
        return buf;
      } else {
        for (var i = 0, ii = width * height; i < ii; ++i)
          buf[i] = 255;
      }
      return buf;
    },
    applyStencilMask: function applyStencilMask(buffer, inverseDecode) {
      var width = this.width, height = this.height;
      var bitStrideLength = (width + 7) >> 3;
      var imgArray = this.image.getBytes(bitStrideLength * height);
      var imgArrayPos = 0;
      var i, j, mask, buf;
      // removing making non-masked pixels transparent
      var bufferPos = 3; // alpha component offset
      for (i = 0; i < height; i++) {
        mask = 0;
        for (j = 0; j < width; j++) {
          if (!mask) {
            buf = imgArray[imgArrayPos++];
            mask = 128;
          }
          if (!(buf & mask) == inverseDecode) {
            buffer[bufferPos] = 0;
          }
          bufferPos += 4;
          mask >>= 1;
        }
      }
    },
    fillRgbaBuffer: function fillRgbaBuffer(buffer, decodeMap) {
      var numComps = this.numComps;
      var width = this.width;
      var height = this.height;
      var bpc = this.bpc;

      // rows start at byte boundary;
      var rowBytes = (width * numComps * bpc + 7) >> 3;
      var imgArray = this.image.getBytes(height * rowBytes);

      var comps = this.colorSpace.getRgbBuffer(
        this.getComponents(imgArray, decodeMap), bpc);
      var compsPos = 0;
      var opacity = this.getOpacity();
      var opacityPos = 0;
      var length = width * height * 4;

      for (var i = 0; i < length; i += 4) {
        buffer[i] = comps[compsPos++];
        buffer[i + 1] = comps[compsPos++];
        buffer[i + 2] = comps[compsPos++];
        buffer[i + 3] = opacity[opacityPos++];
      }
    },
    fillGrayBuffer: function fillGrayBuffer(buffer) {
      var numComps = this.numComps;
      if (numComps != 1)
        error('Reading gray scale from a color image: ' + numComps);

      var width = this.width;
      var height = this.height;
      var bpc = this.bpc;

      // rows start at byte boundary;
      var rowBytes = (width * numComps * bpc + 7) >> 3;
      var imgArray = this.image.getBytes(height * rowBytes);

      var comps = this.getComponents(imgArray);
      var length = width * height;

      for (var i = 0; i < length; ++i)
        buffer[i] = comps[i];
    }
  };
  return constructor;
})();

var PDFFunction = (function pDFFunction() {
  function constructor(xref, fn) {
    var dict = fn.dict;
    if (!dict)
      dict = fn;

    var types = [this.constructSampled,
                 null,
                 this.constructInterpolated,
                 this.constructStiched,
                 this.constructPostScript];

    var typeNum = dict.get('FunctionType');
    var typeFn = types[typeNum];
    if (!typeFn)
      error('Unknown type of function');

    typeFn.call(this, fn, dict, xref);
  }

  constructor.prototype = {
    constructSampled: function pDFFunctionConstructSampled(str, dict) {
      var domain = dict.get('Domain');
      var range = dict.get('Range');

      if (!domain || !range)
        error('No domain or range');

      var inputSize = domain.length / 2;
      var outputSize = range.length / 2;

      if (inputSize != 1)
        error('No support for multi-variable inputs to functions: ' +
              inputSize);

      var size = dict.get('Size');
      var bps = dict.get('BitsPerSample');
      var order = dict.get('Order');
      if (!order)
        order = 1;
      if (order !== 1)
        error('No support for cubic spline interpolation: ' + order);

      var encode = dict.get('Encode');
      if (!encode) {
        encode = [];
        for (var i = 0; i < inputSize; ++i) {
          encode.push(0);
          encode.push(size[i] - 1);
        }
      }
      var decode = dict.get('Decode');
      if (!decode)
        decode = range;

      var samples = this.getSampleArray(size, outputSize, bps, str);

      this.func = function pDFFunctionFunc(args) {
        var clip = function pDFFunctionClip(v, min, max) {
          if (v > max)
            v = max;
          else if (v < min)
            v = min;
          return v;
        };

        if (inputSize != args.length)
          error('Incorrect number of arguments: ' + inputSize + ' != ' +
                args.length);

        for (var i = 0; i < inputSize; i++) {
          var i2 = i * 2;

          // clip to the domain
          var v = clip(args[i], domain[i2], domain[i2 + 1]);

          // encode
          v = encode[i2] + ((v - domain[i2]) *
                            (encode[i2 + 1] - encode[i2]) /
                            (domain[i2 + 1] - domain[i2]));

          // clip to the size
          args[i] = clip(v, 0, size[i] - 1);
        }

        // interpolate to table
        TODO('Multi-dimensional interpolation');
        var floor = Math.floor(args[0]);
        var ceil = Math.ceil(args[0]);
        var scale = args[0] - floor;

        floor *= outputSize;
        ceil *= outputSize;

        var output = [], v = 0;
        for (var i = 0; i < outputSize; ++i) {
          if (ceil == floor) {
            v = samples[ceil + i];
          } else {
            var low = samples[floor + i];
            var high = samples[ceil + i];
            v = low * scale + high * (1 - scale);
          }

          var i2 = i * 2;
          // decode
          v = decode[i2] + (v * (decode[i2 + 1] - decode[i2]) /
                            ((1 << bps) - 1));

          // clip to the domain
          output.push(clip(v, range[i2], range[i2 + 1]));
        }

        return output;
      };
    },
    getSampleArray: function pDFFunctionGetSampleArray(size, outputSize, bps,
                                                       str) {
      var length = 1;
      for (var i = 0; i < size.length; i++)
        length *= size[i];
      length *= outputSize;

      var array = [];
      var codeSize = 0;
      var codeBuf = 0;

      var strBytes = str.getBytes((length * bps + 7) / 8);
      var strIdx = 0;
      for (var i = 0; i < length; i++) {
        var b;
        while (codeSize < bps) {
          codeBuf <<= 8;
          codeBuf |= strBytes[strIdx++];
          codeSize += 8;
        }
        codeSize -= bps;
        array.push(codeBuf >> codeSize);
        codeBuf &= (1 << codeSize) - 1;
      }
      return array;
    },
    constructInterpolated: function pDFFunctionConstructInterpolated(str,
                                                                     dict) {
      var c0 = dict.get('C0') || [0];
      var c1 = dict.get('C1') || [1];
      var n = dict.get('N');

      if (!IsArray(c0) || !IsArray(c1))
        error('Illegal dictionary for interpolated function');

      var length = c0.length;
      var diff = [];
      for (var i = 0; i < length; ++i)
        diff.push(c1[i] - c0[i]);

      this.func = function pDFFunctionConstructInterpolatedFunc(args) {
        var x = args[0];

        var out = [];
        for (var j = 0; j < length; ++j)
          out.push(c0[j] + (x^n * diff[i]));

        return out;
      };
    },
    constructStiched: function(fn, dict, xref) {
      var domain = dict.get('Domain');
      var range = dict.get('Range');

      if (!domain)
        error('No domain');

      var inputSize = domain.length / 2;
      if (inputSize != 1)
        error('Bad domain for stiched function');

      var fnRefs = dict.get('Functions');
      var fns = [];
      for (var i = 0, ii = fnRefs.length; i < ii; ++i)
        fns.push(new PDFFunction(xref, xref.fetchIfRef(fnRefs[i])));

      var bounds = dict.get('Bounds');
      var encode = dict.get('Encode');

      this.func = function(args) {
        var clip = function(v, min, max) {
          if (v > max)
            v = max;
          else if (v < min)
            v = min;
          return v;
        };

        // clip to domain
        var v = clip(args[0], domain[0], domain[1]);
        // calulate which bound the value is in
        for (var i = 0, ii = bounds.length; i < ii; ++i) {
          if (v < bounds[i])
            break;
        }

        // encode value into domain of function
        var dmin = domain[0];
        if (i > 0)
          dmin = bounds[i - 1];
        var dmax = domain[1];
        if (i < bounds.length)
          dmax = bounds[i];

        var rmin = encode[2 * i];
        var rmax = encode[2 * i + 1];

        var v2 = rmin + (v - dmin) * (rmax - rmin) / (dmax - dmin);

        // call the appropropriate function
        return fns[i].func([v2]);
      };
    },
    constructPostScript: function() {
      TODO('unhandled type of function');
      this.func = function() {
        return [255, 105, 180];
      };
    }
  };

  return constructor;
})();<|MERGE_RESOLUTION|>--- conflicted
+++ resolved
@@ -4490,7 +4490,6 @@
       return glyphs;
     },
 
-<<<<<<< HEAD
     getBaseFontMetrics: function(baseFontName) {
       var map = {};
       if (/^Symbol(-?(Bold|Italic))*$/.test(baseFontName)) {
@@ -4517,11 +4516,8 @@
       };
     },
 
-    translateFont: function(dict, xref, resources) {
-=======
     translateFont: function partialEvaluatorTranslateFont(dict, xref,
                                                           resources) {
->>>>>>> eb592e09
       var baseDict = dict;
       var type = dict.get('Subtype');
       assertWellFormed(IsName(type), 'invalid font Subtype');
@@ -4645,18 +4641,8 @@
         flags: descriptor.get('Flags'),
         italicAngle: descriptor.get('ItalicAngle'),
         differences: [],
-<<<<<<< HEAD
         widths: glyphWidths,
         encoding: encoding
-=======
-        widths: (function partialEvaluatorWidths() {
-          var glyphWidths = {};
-          for (var i = 0; i < widths.length; i++)
-            glyphWidths[firstChar++] = widths[i];
-          return glyphWidths;
-        })(),
-        encoding: {}
->>>>>>> eb592e09
       };
       properties.glyphs = this.extractEncoding(dict, xref, properties);
 
