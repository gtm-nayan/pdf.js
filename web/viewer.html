--- conflicted
+++ resolved
@@ -11,14 +11,11 @@
         <script type="text/javascript" src="../crypto.js"></script>
         <script type="text/javascript" src="../glyphlist.js"></script>
         <script type="text/javascript" src="../metrics.js"></script>
-<<<<<<< HEAD
+        <script type="text/javascript" src="../charsets.js"></script>
+        <script type="text/javascript" src="../cidmaps.js"></script>
         <script type="text/javascript" src="../worker.js"></script>
         <script type="text/javascript" src="../worker/message_handler.js"></script>
         <script type="text/javascript" src="../worker/processor_handler.js"></script>
-=======
-        <script type="text/javascript" src="../charsets.js"></script>
-        <script type="text/javascript" src="../cidmaps.js"></script>
->>>>>>> ed0f0448
   </head>
 
   <body>
